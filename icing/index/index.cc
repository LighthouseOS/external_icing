// Copyright (C) 2019 Google LLC
//
// Licensed under the Apache License, Version 2.0 (the "License");
// you may not use this file except in compliance with the License.
// You may obtain a copy of the License at
//
//      http://www.apache.org/licenses/LICENSE-2.0
//
// Unless required by applicable law or agreed to in writing, software
// distributed under the License is distributed on an "AS IS" BASIS,
// WITHOUT WARRANTIES OR CONDITIONS OF ANY KIND, either express or implied.
// See the License for the specific language governing permissions and
// limitations under the License.

#include "icing/index/index.h"

#include <cstdint>
#include <memory>
#include <string>
#include <utility>

#include "icing/text_classifier/lib3/utils/base/status.h"
#include "icing/text_classifier/lib3/utils/base/statusor.h"
#include "icing/absl_ports/canonical_errors.h"
#include "icing/absl_ports/str_cat.h"
#include "icing/index/hit/hit.h"
#include "icing/index/iterator/doc-hit-info-iterator-or.h"
#include "icing/index/iterator/doc-hit-info-iterator.h"
#include "icing/index/lite/doc-hit-info-iterator-term-lite.h"
#include "icing/index/lite/lite-index.h"
#include "icing/index/main/doc-hit-info-iterator-term-main.h"
#include "icing/index/term-id-codec.h"
#include "icing/index/term-property-id.h"
#include "icing/legacy/core/icing-string-util.h"
#include "icing/legacy/index/icing-dynamic-trie.h"
#include "icing/legacy/index/icing-filesystem.h"
#include "icing/proto/term.pb.h"
#include "icing/schema/section.h"
#include "icing/store/document-id.h"
#include "icing/util/logging.h"
#include "icing/util/status-macros.h"

namespace icing {
namespace lib {

namespace {

libtextclassifier3::StatusOr<LiteIndex::Options> CreateLiteIndexOptions(
    const Index::Options& options) {
  if (options.index_merge_size <= 0) {
    return absl_ports::InvalidArgumentError(
        "Requested hit buffer size must be greater than 0.");
  }
  if (options.index_merge_size > LiteIndex::max_hit_buffer_size()) {
    return absl_ports::InvalidArgumentError(IcingStringUtil::StringPrintf(
        "Requested hit buffer size %d is too large.",
        options.index_merge_size));
  }
  return LiteIndex::Options(options.base_dir + "/idx/lite.",
                            options.index_merge_size);
}

std::string MakeMainIndexFilepath(const std::string& base_dir) {
  return base_dir + "/idx/main";
}

IcingDynamicTrie::Options GetMainLexiconOptions() {
  // The default values for IcingDynamicTrie::Options is fine for the main
  // lexicon.
  return IcingDynamicTrie::Options();
}

// Helper function to check if a term is in the given namespaces.
// TODO(tjbarron): Implement a method PropertyReadersAll.HasAnyProperty().
bool IsTermInNamespaces(
    const IcingDynamicTrie::PropertyReadersAll& property_reader,
    uint32_t value_index, const std::vector<NamespaceId>& namespace_ids) {
  if (namespace_ids.empty()) {
    return true;
  }
  for (NamespaceId namespace_id : namespace_ids) {
    if (property_reader.HasProperty(GetNamespacePropertyId(namespace_id),
                                    value_index)) {
      return true;
    }
  }

  return false;
}

enum class MergeAction { kTakeLiteTerm, kTakeMainTerm, kMergeTerms };
std::vector<TermMetadata> MergeTermMetadatas(
    std::vector<TermMetadata> lite_term_metadata_list,
    std::vector<TermMetadata> main_term_metadata_list, int num_to_return) {
  std::vector<TermMetadata> merged_term_metadata_list;
  merged_term_metadata_list.reserve(
      std::min(lite_term_metadata_list.size() + main_term_metadata_list.size(),
               static_cast<size_t>(num_to_return)));

  auto lite_term_itr = lite_term_metadata_list.begin();
  auto main_term_itr = main_term_metadata_list.begin();
  MergeAction merge_action;
  while (merged_term_metadata_list.size() < num_to_return &&
         (lite_term_itr != lite_term_metadata_list.end() ||
          main_term_itr != main_term_metadata_list.end())) {
    // Get pointers to the next metadatas in each group, if available
    // Determine how to merge.
    if (main_term_itr == main_term_metadata_list.end()) {
      merge_action = MergeAction::kTakeLiteTerm;
    } else if (lite_term_itr == lite_term_metadata_list.end()) {
      merge_action = MergeAction::kTakeMainTerm;
    } else if (lite_term_itr->content < main_term_itr->content) {
      merge_action = MergeAction::kTakeLiteTerm;
    } else if (main_term_itr->content < lite_term_itr->content) {
      merge_action = MergeAction::kTakeMainTerm;
    } else {
      // The next metadatas refer to the same term. Combine them.
      merge_action = MergeAction::kMergeTerms;
    }
    switch (merge_action) {
      case MergeAction::kTakeLiteTerm:
        merged_term_metadata_list.push_back(std::move(*lite_term_itr));
        ++lite_term_itr;
        break;
      case MergeAction::kTakeMainTerm:
        merged_term_metadata_list.push_back(std::move(*main_term_itr));
        ++main_term_itr;
        break;
      case MergeAction::kMergeTerms:
        int total_est_hit_count =
            lite_term_itr->hit_count + main_term_itr->hit_count;
        merged_term_metadata_list.emplace_back(
            std::move(lite_term_itr->content), total_est_hit_count);
        ++lite_term_itr;
        ++main_term_itr;
        break;
    }
  }
  return merged_term_metadata_list;
}

}  // namespace

libtextclassifier3::StatusOr<std::unique_ptr<Index>> Index::Create(
    const Options& options, const Filesystem* filesystem,
    const IcingFilesystem* icing_filesystem) {
  ICING_RETURN_ERROR_IF_NULL(filesystem);
  ICING_RETURN_ERROR_IF_NULL(icing_filesystem);

  ICING_ASSIGN_OR_RETURN(LiteIndex::Options lite_index_options,
                         CreateLiteIndexOptions(options));
  ICING_ASSIGN_OR_RETURN(
      std::unique_ptr<TermIdCodec> term_id_codec,
      TermIdCodec::Create(
          IcingDynamicTrie::max_value_index(GetMainLexiconOptions()),
          IcingDynamicTrie::max_value_index(
              lite_index_options.lexicon_options)));
  ICING_ASSIGN_OR_RETURN(
      std::unique_ptr<LiteIndex> lite_index,
      LiteIndex::Create(lite_index_options, icing_filesystem));
  ICING_ASSIGN_OR_RETURN(
      std::unique_ptr<MainIndex> main_index,
      MainIndex::Create(MakeMainIndexFilepath(options.base_dir), filesystem,
                        icing_filesystem));
  return std::unique_ptr<Index>(new Index(options, std::move(term_id_codec),
                                          std::move(lite_index),
<<<<<<< HEAD
                                          std::move(main_index)));
=======
                                          std::move(main_index), filesystem));
>>>>>>> 0b4a315c
}

libtextclassifier3::Status Index::TruncateTo(DocumentId document_id) {
  if (lite_index_->last_added_document_id() != kInvalidDocumentId &&
      lite_index_->last_added_document_id() > document_id) {
    ICING_VLOG(1) << "Clipping to " << document_id
                  << ". Throwing out lite index which is at "
                  << lite_index_->last_added_document_id();
    ICING_RETURN_IF_ERROR(lite_index_->Reset());
  }
  if (main_index_->last_added_document_id() != kInvalidDocumentId &&
      main_index_->last_added_document_id() > document_id) {
    ICING_VLOG(1) << "Clipping to " << document_id
                  << ". Throwing out lite index which is at "
                  << main_index_->last_added_document_id();
    ICING_RETURN_IF_ERROR(main_index_->Reset());
  }
  return libtextclassifier3::Status::OK;
}

libtextclassifier3::StatusOr<std::unique_ptr<DocHitInfoIterator>>
Index::GetIterator(const std::string& term, SectionIdMask section_id_mask,
                   TermMatchType::Code term_match_type) {
  std::unique_ptr<DocHitInfoIterator> lite_itr;
  std::unique_ptr<DocHitInfoIterator> main_itr;
  switch (term_match_type) {
    case TermMatchType::EXACT_ONLY:
      lite_itr = std::make_unique<DocHitInfoIteratorTermLiteExact>(
          term_id_codec_.get(), lite_index_.get(), term, section_id_mask);
      main_itr = std::make_unique<DocHitInfoIteratorTermMainExact>(
          main_index_.get(), term, section_id_mask);
      break;
    case TermMatchType::PREFIX:
      lite_itr = std::make_unique<DocHitInfoIteratorTermLitePrefix>(
          term_id_codec_.get(), lite_index_.get(), term, section_id_mask);
      main_itr = std::make_unique<DocHitInfoIteratorTermMainPrefix>(
          main_index_.get(), term, section_id_mask);
      break;
    default:
      return absl_ports::InvalidArgumentError(
          absl_ports::StrCat("Invalid TermMatchType: ",
                             TermMatchType::Code_Name(term_match_type)));
  }
  return std::make_unique<DocHitInfoIteratorOr>(std::move(lite_itr),
                                                std::move(main_itr));
}

libtextclassifier3::StatusOr<std::vector<TermMetadata>>
Index::FindLiteTermsByPrefix(const std::string& prefix,
                             const std::vector<NamespaceId>& namespace_ids,
                             int num_to_return) {
  // Finds all the terms that start with the given prefix in the lexicon.
  IcingDynamicTrie::Iterator term_iterator(lite_index_->lexicon(),
                                           prefix.c_str());

  // A property reader to help check if a term has some property.
  IcingDynamicTrie::PropertyReadersAll property_reader(lite_index_->lexicon());

  std::vector<TermMetadata> term_metadata_list;
  while (term_iterator.IsValid() && term_metadata_list.size() < num_to_return) {
    uint32_t term_value_index = term_iterator.GetValueIndex();

    // Skips the terms that don't exist in the given namespaces. We won't skip
    // any terms if namespace_ids is empty.
    if (!IsTermInNamespaces(property_reader, term_value_index, namespace_ids)) {
      term_iterator.Advance();
      continue;
    }

    ICING_ASSIGN_OR_RETURN(
        uint32_t term_id,
        term_id_codec_->EncodeTvi(term_value_index, TviType::LITE),
        absl_ports::InternalError("Failed to access terms in lexicon."));

    term_metadata_list.emplace_back(term_iterator.GetKey(),
                                    lite_index_->CountHits(term_id));

    term_iterator.Advance();
  }
  if (term_iterator.IsValid()) {
    // We exited the loop above because we hit the num_to_return limit.
    ICING_LOG(WARNING) << "Ran into limit of " << num_to_return
                       << " retrieving suggestions for " << prefix
                       << ". Some suggestions may not be returned and others "
                          "may be misranked.";
  }
  return term_metadata_list;
}

libtextclassifier3::StatusOr<std::vector<TermMetadata>>
Index::FindTermsByPrefix(const std::string& prefix,
                         const std::vector<NamespaceId>& namespace_ids,
                         int num_to_return) {
  std::vector<TermMetadata> term_metadata_list;
  if (num_to_return <= 0) {
    return term_metadata_list;
  }

  // Get results from the LiteIndex.
  ICING_ASSIGN_OR_RETURN(
      std::vector<TermMetadata> lite_term_metadata_list,
      FindLiteTermsByPrefix(prefix, namespace_ids, num_to_return));

  // Append results from the MainIndex.
  ICING_ASSIGN_OR_RETURN(
      std::vector<TermMetadata> main_term_metadata_list,
      main_index_->FindTermsByPrefix(prefix, namespace_ids, num_to_return));

  return MergeTermMetadatas(std::move(lite_term_metadata_list),
                            std::move(main_term_metadata_list), num_to_return);
}

<<<<<<< HEAD
=======
IndexStorageInfoProto Index::GetStorageInfo() const {
  IndexStorageInfoProto storage_info;
  int64_t directory_size = filesystem_->GetDiskUsage(options_.base_dir.c_str());
  if (directory_size != Filesystem::kBadFileSize) {
    storage_info.set_index_size(directory_size);
  } else {
    storage_info.set_index_size(-1);
  }
  storage_info = lite_index_->GetStorageInfo(std::move(storage_info));
  return main_index_->GetStorageInfo(std::move(storage_info));
}

>>>>>>> 0b4a315c
libtextclassifier3::Status Index::Editor::BufferTerm(const char* term) {
  // Step 1: See if this term is already in the lexicon
  uint32_t tvi;
  auto tvi_or = lite_index_->GetTermId(term);

  // Step 2: Update the lexicon, either add the term or update its properties
  if (tvi_or.ok()) {
    tvi = tvi_or.ValueOrDie();
    if (seen_tokens_.find(tvi) != seen_tokens_.end()) {
      ICING_VLOG(1) << "Updating term frequency for term " << term;
      if (seen_tokens_[tvi] != Hit::kMaxTermFrequency) {
        ++seen_tokens_[tvi];
      }
      return libtextclassifier3::Status::OK;
    }
    ICING_VLOG(1) << "Term " << term
                  << " is already present in lexicon. Updating.";
    // Already in the lexicon. Just update the properties.
    ICING_RETURN_IF_ERROR(lite_index_->UpdateTermProperties(
        tvi, term_match_type_ == TermMatchType::PREFIX, namespace_id_));
  } else {
    ICING_VLOG(1) << "Term " << term << " is not in lexicon. Inserting.";
    // Haven't seen this term before. Add it to the lexicon.
    ICING_ASSIGN_OR_RETURN(
        tvi, lite_index_->InsertTerm(term, term_match_type_, namespace_id_));
  }
  // Token seen for the first time in the current document.
  seen_tokens_[tvi] = 1;
  return libtextclassifier3::Status::OK;
}

libtextclassifier3::Status Index::Editor::IndexAllBufferedTerms() {
  for (auto itr = seen_tokens_.begin(); itr != seen_tokens_.end(); itr++) {
    Hit hit(section_id_, document_id_, /*term_frequency=*/itr->second,
            term_match_type_ == TermMatchType::PREFIX);
    ICING_ASSIGN_OR_RETURN(
        uint32_t term_id, term_id_codec_->EncodeTvi(itr->first, TviType::LITE));
    ICING_RETURN_IF_ERROR(lite_index_->AddHit(term_id, hit));
  }
  return libtextclassifier3::Status::OK;
}

}  // namespace lib
}  // namespace icing<|MERGE_RESOLUTION|>--- conflicted
+++ resolved
@@ -164,11 +164,7 @@
                         icing_filesystem));
   return std::unique_ptr<Index>(new Index(options, std::move(term_id_codec),
                                           std::move(lite_index),
-<<<<<<< HEAD
-                                          std::move(main_index)));
-=======
                                           std::move(main_index), filesystem));
->>>>>>> 0b4a315c
 }
 
 libtextclassifier3::Status Index::TruncateTo(DocumentId document_id) {
@@ -281,8 +277,6 @@
                             std::move(main_term_metadata_list), num_to_return);
 }
 
-<<<<<<< HEAD
-=======
 IndexStorageInfoProto Index::GetStorageInfo() const {
   IndexStorageInfoProto storage_info;
   int64_t directory_size = filesystem_->GetDiskUsage(options_.base_dir.c_str());
@@ -295,7 +289,6 @@
   return main_index_->GetStorageInfo(std::move(storage_info));
 }
 
->>>>>>> 0b4a315c
 libtextclassifier3::Status Index::Editor::BufferTerm(const char* term) {
   // Step 1: See if this term is already in the lexicon
   uint32_t tvi;
