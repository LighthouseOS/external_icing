// Copyright (C) 2019 Google LLC
//
// Licensed under the Apache License, Version 2.0 (the "License");
// you may not use this file except in compliance with the License.
// You may obtain a copy of the License at
//
//      http://www.apache.org/licenses/LICENSE-2.0
//
// Unless required by applicable law or agreed to in writing, software
// distributed under the License is distributed on an "AS IS" BASIS,
// WITHOUT WARRANTIES OR CONDITIONS OF ANY KIND, either express or implied.
// See the License for the specific language governing permissions and
// limitations under the License.

#ifndef ICING_INDEX_ITERATOR_DOC_HIT_INFO_ITERATOR_OR_H_
#define ICING_INDEX_ITERATOR_DOC_HIT_INFO_ITERATOR_OR_H_

#include <cstdint>
#include <string>

#include "icing/index/iterator/doc-hit-info-iterator.h"

namespace icing {
namespace lib {

// Given n iterators, will decide what the fastest Or-iterator implementation
// will be.
std::unique_ptr<DocHitInfoIterator> CreateOrIterator(
    std::vector<std::unique_ptr<DocHitInfoIterator>> iterators);

// Iterate over a logical OR of two child iterators.
class DocHitInfoIteratorOr : public DocHitInfoIterator {
 public:
  explicit DocHitInfoIteratorOr(std::unique_ptr<DocHitInfoIterator> left_it,
                                std::unique_ptr<DocHitInfoIterator> right_it);

  libtextclassifier3::Status Advance() override;

  int32_t GetNumBlocksInspected() const override;

  int32_t GetNumLeafAdvanceCalls() const override;

  std::string ToString() const override;

  void PopulateMatchedTermsStats(
<<<<<<< HEAD
      std::vector<TermMatchInfo> *matched_terms_stats) const override {
=======
      std::vector<TermMatchInfo> *matched_terms_stats,
      SectionIdMask filtering_section_mask = kSectionIdMaskAll) const override {
>>>>>>> 0b4a315c
    if (doc_hit_info_.document_id() == kInvalidDocumentId) {
      // Current hit isn't valid, return.
      return;
    }
<<<<<<< HEAD
    current_->PopulateMatchedTermsStats(matched_terms_stats);
    // If equal, then current_ == left_. Combine with results from right_.
    if (left_document_id_ == right_document_id_) {
      right_->PopulateMatchedTermsStats(matched_terms_stats);
=======
    current_->PopulateMatchedTermsStats(matched_terms_stats,
                                        filtering_section_mask);
    // If equal, then current_ == left_. Combine with results from right_.
    if (left_document_id_ == right_document_id_) {
      right_->PopulateMatchedTermsStats(matched_terms_stats,
                                        filtering_section_mask);
>>>>>>> 0b4a315c
    }
  }

 private:
  std::unique_ptr<DocHitInfoIterator> left_;
  std::unique_ptr<DocHitInfoIterator> right_;
  // Pointer to the chosen iterator that points to the current doc_hit_info_. If
  // both left_ and right_ point to the same docid, then chosen_ == left.
  // chosen_ does not own the iterator it points to.
  DocHitInfoIterator *current_;
  DocumentId left_document_id_ = kMaxDocumentId;
  DocumentId right_document_id_ = kMaxDocumentId;
};

// Iterate over a logical OR of multiple child iterators.
//
// NOTE: DocHitInfoIteratorOr is a faster alternative to OR exactly 2 iterators.
class DocHitInfoIteratorOrNary : public DocHitInfoIterator {
 public:
  explicit DocHitInfoIteratorOrNary(
      std::vector<std::unique_ptr<DocHitInfoIterator>> iterators);

  libtextclassifier3::Status Advance() override;

  int32_t GetNumBlocksInspected() const override;

  int32_t GetNumLeafAdvanceCalls() const override;

  std::string ToString() const override;

  void PopulateMatchedTermsStats(
<<<<<<< HEAD
      std::vector<TermMatchInfo> *matched_terms_stats) const override {
=======
      std::vector<TermMatchInfo> *matched_terms_stats,
      SectionIdMask filtering_section_mask = kSectionIdMaskAll) const override {
>>>>>>> 0b4a315c
    if (doc_hit_info_.document_id() == kInvalidDocumentId) {
      // Current hit isn't valid, return.
      return;
    }
    for (size_t i = 0; i < current_iterators_.size(); i++) {
<<<<<<< HEAD
      current_iterators_.at(i)->PopulateMatchedTermsStats(matched_terms_stats);
=======
      current_iterators_.at(i)->PopulateMatchedTermsStats(
          matched_terms_stats, filtering_section_mask);
>>>>>>> 0b4a315c
    }
  }

 private:
  std::vector<std::unique_ptr<DocHitInfoIterator>> iterators_;
  // Pointers to the iterators that point to the current doc_hit_info_.
  // current_iterators_ does not own the iterators it points to.
  std::vector<DocHitInfoIterator *> current_iterators_;
};

}  // namespace lib
}  // namespace icing

#endif  // ICING_INDEX_ITERATOR_DOC_HIT_INFO_ITERATOR_OR_H_<|MERGE_RESOLUTION|>--- conflicted
+++ resolved
@@ -43,29 +43,18 @@
   std::string ToString() const override;
 
   void PopulateMatchedTermsStats(
-<<<<<<< HEAD
-      std::vector<TermMatchInfo> *matched_terms_stats) const override {
-=======
       std::vector<TermMatchInfo> *matched_terms_stats,
       SectionIdMask filtering_section_mask = kSectionIdMaskAll) const override {
->>>>>>> 0b4a315c
     if (doc_hit_info_.document_id() == kInvalidDocumentId) {
       // Current hit isn't valid, return.
       return;
     }
-<<<<<<< HEAD
-    current_->PopulateMatchedTermsStats(matched_terms_stats);
-    // If equal, then current_ == left_. Combine with results from right_.
-    if (left_document_id_ == right_document_id_) {
-      right_->PopulateMatchedTermsStats(matched_terms_stats);
-=======
     current_->PopulateMatchedTermsStats(matched_terms_stats,
                                         filtering_section_mask);
     // If equal, then current_ == left_. Combine with results from right_.
     if (left_document_id_ == right_document_id_) {
       right_->PopulateMatchedTermsStats(matched_terms_stats,
                                         filtering_section_mask);
->>>>>>> 0b4a315c
     }
   }
 
@@ -97,23 +86,15 @@
   std::string ToString() const override;
 
   void PopulateMatchedTermsStats(
-<<<<<<< HEAD
-      std::vector<TermMatchInfo> *matched_terms_stats) const override {
-=======
       std::vector<TermMatchInfo> *matched_terms_stats,
       SectionIdMask filtering_section_mask = kSectionIdMaskAll) const override {
->>>>>>> 0b4a315c
     if (doc_hit_info_.document_id() == kInvalidDocumentId) {
       // Current hit isn't valid, return.
       return;
     }
     for (size_t i = 0; i < current_iterators_.size(); i++) {
-<<<<<<< HEAD
-      current_iterators_.at(i)->PopulateMatchedTermsStats(matched_terms_stats);
-=======
       current_iterators_.at(i)->PopulateMatchedTermsStats(
           matched_terms_stats, filtering_section_mask);
->>>>>>> 0b4a315c
     }
   }
 
