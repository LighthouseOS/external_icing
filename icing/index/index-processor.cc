--- conflicted
+++ resolved
@@ -55,11 +55,7 @@
 
 libtextclassifier3::Status IndexProcessor::IndexDocument(
     const TokenizedDocument& tokenized_document, DocumentId document_id,
-<<<<<<< HEAD
-    NativePutDocumentStats* put_document_stats) {
-=======
     PutDocumentStatsProto* put_document_stats) {
->>>>>>> 0b4a315c
   std::unique_ptr<Timer> index_timer = clock_.GetNewTimer();
 
   if (index_->last_added_document_id() != kInvalidDocumentId &&
