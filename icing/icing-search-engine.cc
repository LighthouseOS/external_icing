// Copyright (C) 2019 Google LLC
//
// Licensed under the Apache License, Version 2.0 (the "License");
// you may not use this file except in compliance with the License.
// You may obtain a copy of the License at
//
//      http://www.apache.org/licenses/LICENSE-2.0
//
// Unless required by applicable law or agreed to in writing, software
// distributed under the License is distributed on an "AS IS" BASIS,
// WITHOUT WARRANTIES OR CONDITIONS OF ANY KIND, either express or implied.
// See the License for the specific language governing permissions and
// limitations under the License.

#include "icing/icing-search-engine.h"

#include <cstdint>
#include <memory>
#include <string>
#include <string_view>
#include <utility>
#include <vector>

#include "icing/text_classifier/lib3/utils/base/status.h"
#include "icing/text_classifier/lib3/utils/base/statusor.h"
#include "icing/absl_ports/annotate.h"
#include "icing/absl_ports/canonical_errors.h"
#include "icing/absl_ports/mutex.h"
#include "icing/absl_ports/str_cat.h"
#include "icing/file/file-backed-proto.h"
#include "icing/file/filesystem.h"
#include "icing/index/hit/doc-hit-info.h"
#include "icing/index/index-processor.h"
#include "icing/index/index.h"
#include "icing/index/iterator/doc-hit-info-iterator.h"
#include "icing/legacy/index/icing-filesystem.h"
#include "icing/proto/document.pb.h"
#include "icing/proto/initialize.pb.h"
<<<<<<< HEAD
=======
#include "icing/proto/internal/optimize.pb.h"
>>>>>>> 0b4a315c
#include "icing/proto/logging.pb.h"
#include "icing/proto/optimize.pb.h"
#include "icing/proto/persist.pb.h"
#include "icing/proto/reset.pb.h"
#include "icing/proto/schema.pb.h"
#include "icing/proto/search.pb.h"
#include "icing/proto/status.pb.h"
#include "icing/query/query-processor.h"
#include "icing/result/projection-tree.h"
#include "icing/result/projector.h"
#include "icing/result/result-retriever.h"
#include "icing/schema/schema-store.h"
#include "icing/schema/schema-util.h"
#include "icing/schema/section.h"
#include "icing/scoring/ranker.h"
#include "icing/scoring/scored-document-hit.h"
#include "icing/scoring/scoring-processor.h"
#include "icing/store/document-id.h"
#include "icing/store/document-store.h"
#include "icing/tokenization/language-segmenter-factory.h"
#include "icing/tokenization/language-segmenter.h"
#include "icing/transform/normalizer-factory.h"
#include "icing/transform/normalizer.h"
#include "icing/util/clock.h"
#include "icing/util/crc32.h"
#include "icing/util/logging.h"
#include "icing/util/status-macros.h"
#include "icing/util/tokenized-document.h"
#include "unicode/uloc.h"

namespace icing {
namespace lib {

namespace {

constexpr std::string_view kDocumentSubfolderName = "document_dir";
constexpr std::string_view kIndexSubfolderName = "index_dir";
constexpr std::string_view kSchemaSubfolderName = "schema_dir";
constexpr std::string_view kIcingSearchEngineHeaderFilename =
    "icing_search_engine_header";
constexpr std::string_view kOptimizeStatusFilename = "optimize_status";

libtextclassifier3::Status ValidateOptions(
    const IcingSearchEngineOptions& options) {
  // These options are only used in IndexProcessor, which won't be created
  // until the first Put call. So they must be checked here, so that any
  // errors can be surfaced in Initialize.
  if (options.max_tokens_per_doc() <= 0) {
    return absl_ports::InvalidArgumentError(
        "Options::max_tokens_per_doc must be greater than zero.");
  }
  return libtextclassifier3::Status::OK;
}

libtextclassifier3::Status ValidateResultSpec(
    const ResultSpecProto& result_spec) {
  if (result_spec.num_per_page() < 0) {
    return absl_ports::InvalidArgumentError(
        "ResultSpecProto.num_per_page cannot be negative.");
  }
  return libtextclassifier3::Status::OK;
}

libtextclassifier3::Status ValidateSearchSpec(
    const SearchSpecProto& search_spec,
    const PerformanceConfiguration& configuration) {
  if (search_spec.query().size() > configuration.max_query_length) {
    return absl_ports::InvalidArgumentError(
        absl_ports::StrCat("SearchSpecProto.query is longer than the maximum "
                           "allowed query length: ",
                           std::to_string(configuration.max_query_length)));
  }
  return libtextclassifier3::Status::OK;
}

IndexProcessor::Options CreateIndexProcessorOptions(
    const IcingSearchEngineOptions& options) {
  IndexProcessor::Options index_processor_options;
  index_processor_options.max_tokens_per_document =
      options.max_tokens_per_doc();
  index_processor_options.token_limit_behavior =
      IndexProcessor::Options::TokenLimitBehavior::kSuppressError;
  return index_processor_options;
}

std::string MakeHeaderFilename(const std::string& base_dir) {
  return absl_ports::StrCat(base_dir, "/", kIcingSearchEngineHeaderFilename);
}

// Document store files are in a standalone subfolder for easier file
// management. We can delete and recreate the subfolder and not touch/affect
// anything else.
std::string MakeDocumentDirectoryPath(const std::string& base_dir) {
  return absl_ports::StrCat(base_dir, "/", kDocumentSubfolderName);
}

// Makes a temporary folder path for the document store which will be used
// during full optimization.
std::string MakeDocumentTemporaryDirectoryPath(const std::string& base_dir) {
  return absl_ports::StrCat(base_dir, "/", kDocumentSubfolderName,
                            "_optimize_tmp");
}

// Index files are in a standalone subfolder because for easier file management.
// We can delete and recreate the subfolder and not touch/affect anything
// else.
std::string MakeIndexDirectoryPath(const std::string& base_dir) {
  return absl_ports::StrCat(base_dir, "/", kIndexSubfolderName);
}

// SchemaStore files are in a standalone subfolder for easier file management.
// We can delete and recreate the subfolder and not touch/affect anything
// else.
std::string MakeSchemaDirectoryPath(const std::string& base_dir) {
  return absl_ports::StrCat(base_dir, "/", kSchemaSubfolderName);
}

void TransformStatus(const libtextclassifier3::Status& internal_status,
                     StatusProto* status_proto) {
  StatusProto::Code code;
  if (!internal_status.ok()) {
    ICING_LOG(WARNING) << "Error: " << internal_status.error_code()
                       << ", Message: " << internal_status.error_message();
  }
  switch (internal_status.CanonicalCode()) {
    case libtextclassifier3::StatusCode::OK:
      code = StatusProto::OK;
      break;
    case libtextclassifier3::StatusCode::DATA_LOSS:
      code = StatusProto::WARNING_DATA_LOSS;
      break;
    case libtextclassifier3::StatusCode::INVALID_ARGUMENT:
      code = StatusProto::INVALID_ARGUMENT;
      break;
    case libtextclassifier3::StatusCode::NOT_FOUND:
      code = StatusProto::NOT_FOUND;
      break;
    case libtextclassifier3::StatusCode::FAILED_PRECONDITION:
      code = StatusProto::FAILED_PRECONDITION;
      break;
    case libtextclassifier3::StatusCode::ABORTED:
      code = StatusProto::ABORTED;
      break;
    case libtextclassifier3::StatusCode::INTERNAL:
      // TODO(b/147699081): Cleanup our internal use of INTERNAL since it
      // doesn't match with what it *should* indicate as described in
      // go/icing-library-apis.
      code = StatusProto::INTERNAL;
      break;
    case libtextclassifier3::StatusCode::RESOURCE_EXHAUSTED:
      // TODO(b/147699081): Note that we don't detect all cases of OUT_OF_SPACE
      // (e.g. if the document log is full). And we use RESOURCE_EXHAUSTED
      // internally to indicate other resources are exhausted (e.g.
      // DocHitInfos) - although none of these are exposed through the API.
      // Consider separating the two cases out more clearly.
      code = StatusProto::OUT_OF_SPACE;
<<<<<<< HEAD
      break;
    case libtextclassifier3::StatusCode::ALREADY_EXISTS:
      code = StatusProto::ALREADY_EXISTS;
      break;
=======
      break;
    case libtextclassifier3::StatusCode::ALREADY_EXISTS:
      code = StatusProto::ALREADY_EXISTS;
      break;
>>>>>>> 0b4a315c
    case libtextclassifier3::StatusCode::CANCELLED:
      [[fallthrough]];
    case libtextclassifier3::StatusCode::UNKNOWN:
      [[fallthrough]];
    case libtextclassifier3::StatusCode::DEADLINE_EXCEEDED:
      [[fallthrough]];
    case libtextclassifier3::StatusCode::PERMISSION_DENIED:
      [[fallthrough]];
    case libtextclassifier3::StatusCode::OUT_OF_RANGE:
      [[fallthrough]];
    case libtextclassifier3::StatusCode::UNIMPLEMENTED:
      [[fallthrough]];
    case libtextclassifier3::StatusCode::UNAVAILABLE:
      [[fallthrough]];
    case libtextclassifier3::StatusCode::UNAUTHENTICATED:
      // Other internal status codes aren't supported externally yet. If it
      // should be supported, add another switch-case above.
      ICING_LOG(ERROR) << IcingStringUtil::StringPrintf(
          "Internal status code %d not supported in the external API",
          internal_status.error_code());
      code = StatusProto::UNKNOWN;
      break;
  }
  status_proto->set_code(code);
  status_proto->set_message(internal_status.error_message());
}

}  // namespace

IcingSearchEngine::IcingSearchEngine(const IcingSearchEngineOptions& options,
                                     std::unique_ptr<const JniCache> jni_cache)
    : IcingSearchEngine(options, std::make_unique<Filesystem>(),
                        std::make_unique<IcingFilesystem>(),
                        std::make_unique<Clock>(), std::move(jni_cache)) {}

IcingSearchEngine::IcingSearchEngine(
    IcingSearchEngineOptions options,
    std::unique_ptr<const Filesystem> filesystem,
    std::unique_ptr<const IcingFilesystem> icing_filesystem,
    std::unique_ptr<Clock> clock, std::unique_ptr<const JniCache> jni_cache)
    : options_(std::move(options)),
      filesystem_(std::move(filesystem)),
      icing_filesystem_(std::move(icing_filesystem)),
      clock_(std::move(clock)),
<<<<<<< HEAD
      result_state_manager_(performance_configuration_.max_num_hits_per_query,
                            performance_configuration_.max_num_cache_results),
=======
      result_state_manager_(performance_configuration_.max_num_total_hits),
>>>>>>> 0b4a315c
      jni_cache_(std::move(jni_cache)) {
  ICING_VLOG(1) << "Creating IcingSearchEngine in dir: " << options_.base_dir();
}

IcingSearchEngine::~IcingSearchEngine() {
  if (initialized_) {
    if (PersistToDisk().status().code() != StatusProto::OK) {
      ICING_LOG(ERROR)
          << "Error persisting to disk in IcingSearchEngine destructor";
    }
  }
}

InitializeResultProto IcingSearchEngine::Initialize() {
  // This method does both read and write so we need a writer lock. Using two
  // locks (reader and writer) has the chance to be interrupted during
  // switching.
  absl_ports::unique_lock l(&mutex_);
  return InternalInitialize();
}

InitializeResultProto IcingSearchEngine::InternalInitialize() {
  ICING_VLOG(1) << "Initializing IcingSearchEngine in dir: "
                << options_.base_dir();

  // Measure the latency of the initialization process.
  std::unique_ptr<Timer> initialize_timer = clock_->GetNewTimer();

  InitializeResultProto result_proto;
  StatusProto* result_status = result_proto.mutable_status();
<<<<<<< HEAD
  NativeInitializeStats* initialize_stats =
      result_proto.mutable_native_initialize_stats();
=======
  InitializeStatsProto* initialize_stats =
      result_proto.mutable_initialize_stats();
>>>>>>> 0b4a315c
  if (initialized_) {
    // Already initialized.
    result_status->set_code(StatusProto::OK);
    initialize_stats->set_latency_ms(
        initialize_timer->GetElapsedMilliseconds());
    initialize_stats->set_num_documents(document_store_->num_documents());
    return result_proto;
  }

  // Releases result / query cache if any
  result_state_manager_.InvalidateAllResultStates();

  libtextclassifier3::Status status = InitializeMembers(initialize_stats);
  if (!status.ok()) {
    TransformStatus(status, result_status);
    initialize_stats->set_latency_ms(
        initialize_timer->GetElapsedMilliseconds());
    return result_proto;
  }

  // Even if each subcomponent initialized fine independently, we need to
  // check if they're consistent with each other.
  if (!CheckConsistency().ok()) {
    // The total checksum doesn't match the stored value, it could be one of the
    // following cases:
    // 1. Icing is initialized the first time in this directory.
    // 2. Non-checksumed changes have been made to some files.
    if (index_->last_added_document_id() == kInvalidDocumentId &&
        document_store_->last_added_document_id() == kInvalidDocumentId &&
        absl_ports::IsNotFound(schema_store_->GetSchema().status())) {
      // First time initialize. Not recovering but creating all the files.
      // We need to explicitly clear the recovery-related fields because some
      // sub-components may not be able to tell if the storage is being
      // initialized the first time or has lost some files. Sub-components may
      // already have set these fields in earlier steps.
<<<<<<< HEAD
      *initialize_stats = NativeInitializeStats();
=======
      *initialize_stats = InitializeStatsProto();
>>>>>>> 0b4a315c
      status = RegenerateDerivedFiles();
    } else {
      ICING_VLOG(1)
          << "IcingSearchEngine in inconsistent state, regenerating all "
             "derived data";
      // Total checksum mismatch may not be the root cause of document store
      // recovery. Preserve the root cause that was set by the document store.
      bool should_log_document_store_recovery_cause =
          initialize_stats->document_store_recovery_cause() ==
<<<<<<< HEAD
          NativeInitializeStats::NONE;
      if (should_log_document_store_recovery_cause) {
        initialize_stats->set_document_store_recovery_cause(
            NativeInitializeStats::TOTAL_CHECKSUM_MISMATCH);
      }
      initialize_stats->set_index_restoration_cause(
          NativeInitializeStats::TOTAL_CHECKSUM_MISMATCH);
=======
          InitializeStatsProto::NONE;
      if (should_log_document_store_recovery_cause) {
        initialize_stats->set_document_store_recovery_cause(
            InitializeStatsProto::TOTAL_CHECKSUM_MISMATCH);
      }
      initialize_stats->set_index_restoration_cause(
          InitializeStatsProto::TOTAL_CHECKSUM_MISMATCH);
>>>>>>> 0b4a315c
      status = RegenerateDerivedFiles(initialize_stats,
                                      should_log_document_store_recovery_cause);
    }
  } else {
    DocumentId last_stored_document_id =
        document_store_->last_added_document_id();
    DocumentId last_indexed_document_id = index_->last_added_document_id();
    if (last_stored_document_id != last_indexed_document_id) {
      if (last_stored_document_id == kInvalidDocumentId) {
        // Document store is empty but index is not. Reset the index.
        status = index_->Reset();
      } else {
        // Index is inconsistent with the document store, we need to restore the
        // index.
        initialize_stats->set_index_restoration_cause(
<<<<<<< HEAD
            NativeInitializeStats::INCONSISTENT_WITH_GROUND_TRUTH);
=======
            InitializeStatsProto::INCONSISTENT_WITH_GROUND_TRUTH);
>>>>>>> 0b4a315c
        std::unique_ptr<Timer> index_restore_timer = clock_->GetNewTimer();
        status = RestoreIndexIfNeeded();
        initialize_stats->set_index_restoration_latency_ms(
            index_restore_timer->GetElapsedMilliseconds());
      }
    }
  }

  if (status.ok() || absl_ports::IsDataLoss(status)) {
    initialized_ = true;
  }
  TransformStatus(status, result_status);
  initialize_stats->set_latency_ms(initialize_timer->GetElapsedMilliseconds());
  return result_proto;
}

libtextclassifier3::Status IcingSearchEngine::InitializeMembers(
<<<<<<< HEAD
    NativeInitializeStats* initialize_stats) {
=======
    InitializeStatsProto* initialize_stats) {
>>>>>>> 0b4a315c
  ICING_RETURN_ERROR_IF_NULL(initialize_stats);
  ICING_RETURN_IF_ERROR(InitializeOptions());
  ICING_RETURN_IF_ERROR(InitializeSchemaStore(initialize_stats));
  ICING_RETURN_IF_ERROR(InitializeDocumentStore(initialize_stats));

  // TODO(b/156383798) : Resolve how to specify the locale.
  language_segmenter_factory::SegmenterOptions segmenter_options(
      ULOC_US, jni_cache_.get());
  TC3_ASSIGN_OR_RETURN(language_segmenter_, language_segmenter_factory::Create(
                                                std::move(segmenter_options)));

  TC3_ASSIGN_OR_RETURN(normalizer_,
                       normalizer_factory::Create(options_.max_token_length()));

  ICING_RETURN_IF_ERROR(InitializeIndex(initialize_stats));

  return libtextclassifier3::Status::OK;
}

libtextclassifier3::Status IcingSearchEngine::InitializeOptions() {
  ICING_RETURN_IF_ERROR(ValidateOptions(options_));

  // Make sure the base directory exists
  if (!filesystem_->CreateDirectoryRecursively(options_.base_dir().c_str())) {
    return absl_ports::InternalError(absl_ports::StrCat(
        "Could not create directory: ", options_.base_dir()));
  }

  return libtextclassifier3::Status::OK;
}

libtextclassifier3::Status IcingSearchEngine::InitializeSchemaStore(
<<<<<<< HEAD
    NativeInitializeStats* initialize_stats) {
=======
    InitializeStatsProto* initialize_stats) {
>>>>>>> 0b4a315c
  ICING_RETURN_ERROR_IF_NULL(initialize_stats);

  const std::string schema_store_dir =
      MakeSchemaDirectoryPath(options_.base_dir());
  // Make sure the sub-directory exists
  if (!filesystem_->CreateDirectoryRecursively(schema_store_dir.c_str())) {
    return absl_ports::InternalError(
        absl_ports::StrCat("Could not create directory: ", schema_store_dir));
  }
  ICING_ASSIGN_OR_RETURN(
      schema_store_, SchemaStore::Create(filesystem_.get(), schema_store_dir,
                                         clock_.get(), initialize_stats));

  return libtextclassifier3::Status::OK;
}

libtextclassifier3::Status IcingSearchEngine::InitializeDocumentStore(
<<<<<<< HEAD
    NativeInitializeStats* initialize_stats) {
=======
    InitializeStatsProto* initialize_stats) {
>>>>>>> 0b4a315c
  ICING_RETURN_ERROR_IF_NULL(initialize_stats);

  const std::string document_dir =
      MakeDocumentDirectoryPath(options_.base_dir());
  // Make sure the sub-directory exists
  if (!filesystem_->CreateDirectoryRecursively(document_dir.c_str())) {
    return absl_ports::InternalError(
        absl_ports::StrCat("Could not create directory: ", document_dir));
  }
  ICING_ASSIGN_OR_RETURN(
      DocumentStore::CreateResult create_result,
      DocumentStore::Create(filesystem_.get(), document_dir, clock_.get(),
                            schema_store_.get(), initialize_stats));
  document_store_ = std::move(create_result.document_store);

  return libtextclassifier3::Status::OK;
}

libtextclassifier3::Status IcingSearchEngine::InitializeIndex(
<<<<<<< HEAD
    NativeInitializeStats* initialize_stats) {
=======
    InitializeStatsProto* initialize_stats) {
>>>>>>> 0b4a315c
  ICING_RETURN_ERROR_IF_NULL(initialize_stats);

  const std::string index_dir = MakeIndexDirectoryPath(options_.base_dir());
  // Make sure the sub-directory exists
  if (!filesystem_->CreateDirectoryRecursively(index_dir.c_str())) {
    return absl_ports::InternalError(
        absl_ports::StrCat("Could not create directory: ", index_dir));
  }
  Index::Options index_options(index_dir, options_.index_merge_size());

  auto index_or =
      Index::Create(index_options, filesystem_.get(), icing_filesystem_.get());
  if (!index_or.ok()) {
    if (!filesystem_->DeleteDirectoryRecursively(index_dir.c_str()) ||
        !filesystem_->CreateDirectoryRecursively(index_dir.c_str())) {
      return absl_ports::InternalError(
          absl_ports::StrCat("Could not recreate directory: ", index_dir));
    }

    initialize_stats->set_index_restoration_cause(
<<<<<<< HEAD
        NativeInitializeStats::IO_ERROR);
=======
        InitializeStatsProto::IO_ERROR);
>>>>>>> 0b4a315c

    // Try recreating it from scratch and re-indexing everything.
    ICING_ASSIGN_OR_RETURN(index_,
                           Index::Create(index_options, filesystem_.get(),
                                         icing_filesystem_.get()));

    std::unique_ptr<Timer> restore_timer = clock_->GetNewTimer();
    ICING_RETURN_IF_ERROR(RestoreIndexIfNeeded());
    initialize_stats->set_index_restoration_latency_ms(
        restore_timer->GetElapsedMilliseconds());
  } else {
    // Index was created fine.
    index_ = std::move(index_or).ValueOrDie();
  }

  return libtextclassifier3::Status::OK;
}

libtextclassifier3::Status IcingSearchEngine::CheckConsistency() {
  if (!HeaderExists()) {
    // Without a header file, we have no checksum and can't even detect
    // inconsistencies
    return absl_ports::NotFoundError("No header file found.");
  }

  // Header does exist, verify that the header looks fine.
  IcingSearchEngine::Header header;
  if (!filesystem_->Read(MakeHeaderFilename(options_.base_dir()).c_str(),
                         &header, sizeof(header))) {
    return absl_ports::InternalError(absl_ports::StrCat(
        "Couldn't read: ", MakeHeaderFilename(options_.base_dir())));
  }

  if (header.magic != IcingSearchEngine::Header::kMagic) {
    return absl_ports::InternalError(
        absl_ports::StrCat("Invalid header kMagic for file: ",
                           MakeHeaderFilename(options_.base_dir())));
  }

  ICING_ASSIGN_OR_RETURN(Crc32 checksum, ComputeChecksum());
  if (checksum.Get() != header.checksum) {
    return absl_ports::InternalError(
        "IcingSearchEngine checksum doesn't match");
  }

  return libtextclassifier3::Status::OK;
}

libtextclassifier3::Status IcingSearchEngine::RegenerateDerivedFiles(
<<<<<<< HEAD
    NativeInitializeStats* initialize_stats, bool log_document_store_stats) {
=======
    InitializeStatsProto* initialize_stats, bool log_document_store_stats) {
>>>>>>> 0b4a315c
  // Measure the latency of the data recovery. The cause of the recovery should
  // be logged by the caller.
  std::unique_ptr<Timer> timer = clock_->GetNewTimer();
  ICING_RETURN_IF_ERROR(
      document_store_->UpdateSchemaStore(schema_store_.get()));
  if (initialize_stats != nullptr && log_document_store_stats) {
    initialize_stats->set_document_store_recovery_latency_ms(
        timer->GetElapsedMilliseconds());
  }
  // Restart timer.
  timer = clock_->GetNewTimer();
  ICING_RETURN_IF_ERROR(index_->Reset());
  ICING_RETURN_IF_ERROR(RestoreIndexIfNeeded());
  if (initialize_stats != nullptr) {
    initialize_stats->set_index_restoration_latency_ms(
        timer->GetElapsedMilliseconds());
  }

  const std::string header_file =
      MakeHeaderFilename(options_.base_dir().c_str());
  if (HeaderExists()) {
    if (!filesystem_->DeleteFile(header_file.c_str())) {
      return absl_ports::InternalError(
          absl_ports::StrCat("Unable to delete file: ", header_file));
    }
  }
  ICING_ASSIGN_OR_RETURN(Crc32 checksum, ComputeChecksum());
  ICING_RETURN_IF_ERROR(UpdateHeader(checksum));

  return libtextclassifier3::Status::OK;
}

SetSchemaResultProto IcingSearchEngine::SetSchema(
    const SchemaProto& new_schema, bool ignore_errors_and_delete_documents) {
  return SetSchema(SchemaProto(new_schema), ignore_errors_and_delete_documents);
}

SetSchemaResultProto IcingSearchEngine::SetSchema(
    SchemaProto&& new_schema, bool ignore_errors_and_delete_documents) {
  ICING_VLOG(1) << "Setting new Schema";

  SetSchemaResultProto result_proto;
  StatusProto* result_status = result_proto.mutable_status();

  absl_ports::unique_lock l(&mutex_);
  if (!initialized_) {
    result_status->set_code(StatusProto::FAILED_PRECONDITION);
    result_status->set_message("IcingSearchEngine has not been initialized!");
    return result_proto;
  }

  libtextclassifier3::Status status = SchemaUtil::Validate(new_schema);
  if (!status.ok()) {
    TransformStatus(status, result_status);
    return result_proto;
  }

  auto lost_previous_schema_or = LostPreviousSchema();
  if (!lost_previous_schema_or.ok()) {
    TransformStatus(lost_previous_schema_or.status(), result_status);
    return result_proto;
  }
  bool lost_previous_schema = lost_previous_schema_or.ValueOrDie();

  auto set_schema_result_or = schema_store_->SetSchema(
      std::move(new_schema), ignore_errors_and_delete_documents);
  if (!set_schema_result_or.ok()) {
    TransformStatus(set_schema_result_or.status(), result_status);
    return result_proto;
  }
  const SchemaStore::SetSchemaResult set_schema_result =
      set_schema_result_or.ValueOrDie();

  for (const std::string& deleted_type :
       set_schema_result.schema_types_deleted_by_name) {
    result_proto.add_deleted_schema_types(deleted_type);
  }

  for (const std::string& incompatible_type :
       set_schema_result.schema_types_incompatible_by_name) {
    result_proto.add_incompatible_schema_types(incompatible_type);
  }

  if (set_schema_result.success) {
    if (lost_previous_schema) {
      // No previous schema to calculate a diff against. We have to go through
      // and revalidate all the Documents in the DocumentStore
      status = document_store_->UpdateSchemaStore(schema_store_.get());
      if (!status.ok()) {
        TransformStatus(status, result_status);
        return result_proto;
      }
    } else if (!set_schema_result.old_schema_type_ids_changed.empty() ||
               !set_schema_result.schema_types_incompatible_by_id.empty() ||
               !set_schema_result.schema_types_deleted_by_id.empty()) {
      status = document_store_->OptimizedUpdateSchemaStore(schema_store_.get(),
                                                           set_schema_result);
      if (!status.ok()) {
        TransformStatus(status, result_status);
        return result_proto;
      }
    }

    if (lost_previous_schema || set_schema_result.index_incompatible) {
      // Clears all index files
      status = index_->Reset();
      if (!status.ok()) {
        TransformStatus(status, result_status);
        return result_proto;
      }

      status = RestoreIndexIfNeeded();
      if (!status.ok()) {
        TransformStatus(status, result_status);
        return result_proto;
      }
    }

    result_status->set_code(StatusProto::OK);
  } else {
    result_status->set_code(StatusProto::FAILED_PRECONDITION);
    result_status->set_message("Schema is incompatible.");
  }
  return result_proto;
}

GetSchemaResultProto IcingSearchEngine::GetSchema() {
  GetSchemaResultProto result_proto;
  StatusProto* result_status = result_proto.mutable_status();

  absl_ports::shared_lock l(&mutex_);
  if (!initialized_) {
    result_status->set_code(StatusProto::FAILED_PRECONDITION);
    result_status->set_message("IcingSearchEngine has not been initialized!");
    return result_proto;
  }

  auto schema_or = schema_store_->GetSchema();
  if (!schema_or.ok()) {
    TransformStatus(schema_or.status(), result_status);
    return result_proto;
  }

  result_status->set_code(StatusProto::OK);
  *result_proto.mutable_schema() = *std::move(schema_or).ValueOrDie();
  return result_proto;
}

GetSchemaTypeResultProto IcingSearchEngine::GetSchemaType(
    std::string_view schema_type) {
  GetSchemaTypeResultProto result_proto;
  StatusProto* result_status = result_proto.mutable_status();

  absl_ports::shared_lock l(&mutex_);
  if (!initialized_) {
    result_status->set_code(StatusProto::FAILED_PRECONDITION);
    result_status->set_message("IcingSearchEngine has not been initialized!");
    return result_proto;
  }

  auto type_config_or = schema_store_->GetSchemaTypeConfig(schema_type);
  if (!type_config_or.ok()) {
    TransformStatus(type_config_or.status(), result_status);
    return result_proto;
  }

  result_status->set_code(StatusProto::OK);
  *result_proto.mutable_schema_type_config() = *(type_config_or.ValueOrDie());
  return result_proto;
}

PutResultProto IcingSearchEngine::Put(const DocumentProto& document) {
  return Put(DocumentProto(document));
}

PutResultProto IcingSearchEngine::Put(DocumentProto&& document) {
  ICING_VLOG(1) << "Writing document to document store";

  std::unique_ptr<Timer> put_timer = clock_->GetNewTimer();

  PutResultProto result_proto;
  StatusProto* result_status = result_proto.mutable_status();
<<<<<<< HEAD
  NativePutDocumentStats* put_document_stats =
      result_proto.mutable_native_put_document_stats();
=======
  PutDocumentStatsProto* put_document_stats =
      result_proto.mutable_put_document_stats();
>>>>>>> 0b4a315c

  // Lock must be acquired before validation because the DocumentStore uses
  // the schema file to validate, and the schema could be changed in
  // SetSchema() which is protected by the same mutex.
  absl_ports::unique_lock l(&mutex_);
  if (!initialized_) {
    result_status->set_code(StatusProto::FAILED_PRECONDITION);
    result_status->set_message("IcingSearchEngine has not been initialized!");
    put_document_stats->set_latency_ms(put_timer->GetElapsedMilliseconds());
    return result_proto;
  }
<<<<<<< HEAD

  auto tokenized_document_or = TokenizedDocument::Create(
      schema_store_.get(), language_segmenter_.get(), std::move(document));
  if (!tokenized_document_or.ok()) {
    TransformStatus(tokenized_document_or.status(), result_status);
    put_document_stats->set_latency_ms(put_timer->GetElapsedMilliseconds());
    return result_proto;
  }
  TokenizedDocument tokenized_document(
      std::move(tokenized_document_or).ValueOrDie());

=======

  auto tokenized_document_or = TokenizedDocument::Create(
      schema_store_.get(), language_segmenter_.get(), std::move(document));
  if (!tokenized_document_or.ok()) {
    TransformStatus(tokenized_document_or.status(), result_status);
    put_document_stats->set_latency_ms(put_timer->GetElapsedMilliseconds());
    return result_proto;
  }
  TokenizedDocument tokenized_document(
      std::move(tokenized_document_or).ValueOrDie());

>>>>>>> 0b4a315c
  auto document_id_or =
      document_store_->Put(tokenized_document.document(),
                           tokenized_document.num_tokens(), put_document_stats);
  if (!document_id_or.ok()) {
    TransformStatus(document_id_or.status(), result_status);
    put_document_stats->set_latency_ms(put_timer->GetElapsedMilliseconds());
    return result_proto;
  }
  DocumentId document_id = document_id_or.ValueOrDie();

  auto index_processor_or = IndexProcessor::Create(
      normalizer_.get(), index_.get(), CreateIndexProcessorOptions(options_),
      clock_.get());
  if (!index_processor_or.ok()) {
    TransformStatus(index_processor_or.status(), result_status);
    put_document_stats->set_latency_ms(put_timer->GetElapsedMilliseconds());
    return result_proto;
  }
  std::unique_ptr<IndexProcessor> index_processor =
      std::move(index_processor_or).ValueOrDie();

  auto status = index_processor->IndexDocument(tokenized_document, document_id,
                                               put_document_stats);

  TransformStatus(status, result_status);
  put_document_stats->set_latency_ms(put_timer->GetElapsedMilliseconds());
  return result_proto;
}

GetResultProto IcingSearchEngine::Get(const std::string_view name_space,
                                      const std::string_view uri,
                                      const GetResultSpecProto& result_spec) {
  GetResultProto result_proto;
  StatusProto* result_status = result_proto.mutable_status();

  absl_ports::shared_lock l(&mutex_);
  if (!initialized_) {
    result_status->set_code(StatusProto::FAILED_PRECONDITION);
    result_status->set_message("IcingSearchEngine has not been initialized!");
    return result_proto;
  }

  auto document_or = document_store_->Get(name_space, uri);
  if (!document_or.ok()) {
    TransformStatus(document_or.status(), result_status);
    return result_proto;
  }

  DocumentProto document = std::move(document_or).ValueOrDie();
  std::unique_ptr<ProjectionTree> type_projection_tree;
  std::unique_ptr<ProjectionTree> wildcard_projection_tree;
  for (const TypePropertyMask& type_field_mask :
       result_spec.type_property_masks()) {
    if (type_field_mask.schema_type() == document.schema()) {
      type_projection_tree = std::make_unique<ProjectionTree>(type_field_mask);
    } else if (type_field_mask.schema_type() ==
               ProjectionTree::kSchemaTypeWildcard) {
      wildcard_projection_tree =
          std::make_unique<ProjectionTree>(type_field_mask);
    }
  }

  // Apply projection
  if (type_projection_tree != nullptr) {
    projector::Project(type_projection_tree->root().children, &document);
  } else if (wildcard_projection_tree != nullptr) {
    projector::Project(wildcard_projection_tree->root().children, &document);
  }

  result_status->set_code(StatusProto::OK);
  *result_proto.mutable_document() = std::move(document);
  return result_proto;
}

ReportUsageResultProto IcingSearchEngine::ReportUsage(
    const UsageReport& usage_report) {
  ReportUsageResultProto result_proto;
  StatusProto* result_status = result_proto.mutable_status();

  absl_ports::unique_lock l(&mutex_);
  if (!initialized_) {
    result_status->set_code(StatusProto::FAILED_PRECONDITION);
    result_status->set_message("IcingSearchEngine has not been initialized!");
    return result_proto;
  }

  libtextclassifier3::Status status =
      document_store_->ReportUsage(usage_report);
  TransformStatus(status, result_status);
  return result_proto;
}

GetAllNamespacesResultProto IcingSearchEngine::GetAllNamespaces() {
  GetAllNamespacesResultProto result_proto;
  StatusProto* result_status = result_proto.mutable_status();

  absl_ports::shared_lock l(&mutex_);
  if (!initialized_) {
    result_status->set_code(StatusProto::FAILED_PRECONDITION);
    result_status->set_message("IcingSearchEngine has not been initialized!");
    return result_proto;
  }

  std::vector<std::string> namespaces = document_store_->GetAllNamespaces();

  for (const std::string& namespace_ : namespaces) {
    result_proto.add_namespaces(namespace_);
  }

  result_status->set_code(StatusProto::OK);
  return result_proto;
}

DeleteResultProto IcingSearchEngine::Delete(const std::string_view name_space,
                                            const std::string_view uri) {
  ICING_VLOG(1) << "Deleting document from doc store";

  DeleteResultProto result_proto;
  StatusProto* result_status = result_proto.mutable_status();

  absl_ports::unique_lock l(&mutex_);
  if (!initialized_) {
    result_status->set_code(StatusProto::FAILED_PRECONDITION);
    result_status->set_message("IcingSearchEngine has not been initialized!");
    return result_proto;
  }

<<<<<<< HEAD
  NativeDeleteStats* delete_stats = result_proto.mutable_delete_stats();
  delete_stats->set_delete_type(NativeDeleteStats::DeleteType::SINGLE);
=======
  DeleteStatsProto* delete_stats = result_proto.mutable_delete_stats();
  delete_stats->set_delete_type(DeleteStatsProto::DeleteType::SINGLE);
>>>>>>> 0b4a315c

  std::unique_ptr<Timer> delete_timer = clock_->GetNewTimer();
  // TODO(b/144458732): Implement a more robust version of TC_RETURN_IF_ERROR
  // that can support error logging.
  libtextclassifier3::Status status = document_store_->Delete(name_space, uri);
  if (!status.ok()) {
    ICING_LOG(ERROR) << status.error_message()
                     << "Failed to delete Document. namespace: " << name_space
                     << ", uri: " << uri;
    TransformStatus(status, result_status);
    return result_proto;
  }

  result_status->set_code(StatusProto::OK);
  delete_stats->set_latency_ms(delete_timer->GetElapsedMilliseconds());
  delete_stats->set_num_documents_deleted(1);
  return result_proto;
}

DeleteByNamespaceResultProto IcingSearchEngine::DeleteByNamespace(
    const std::string_view name_space) {
  ICING_VLOG(1) << "Deleting namespace from doc store";

  DeleteByNamespaceResultProto delete_result;
  StatusProto* result_status = delete_result.mutable_status();
  absl_ports::unique_lock l(&mutex_);
  if (!initialized_) {
    result_status->set_code(StatusProto::FAILED_PRECONDITION);
    result_status->set_message("IcingSearchEngine has not been initialized!");
    return delete_result;
  }
<<<<<<< HEAD

  NativeDeleteStats* delete_stats = delete_result.mutable_delete_stats();
  delete_stats->set_delete_type(NativeDeleteStats::DeleteType::NAMESPACE);

=======

  DeleteStatsProto* delete_stats = delete_result.mutable_delete_stats();
  delete_stats->set_delete_type(DeleteStatsProto::DeleteType::NAMESPACE);

>>>>>>> 0b4a315c
  std::unique_ptr<Timer> delete_timer = clock_->GetNewTimer();
  // TODO(b/144458732): Implement a more robust version of TC_RETURN_IF_ERROR
  // that can support error logging.
  DocumentStore::DeleteByGroupResult doc_store_result =
      document_store_->DeleteByNamespace(name_space);
  if (!doc_store_result.status.ok()) {
    ICING_LOG(ERROR) << doc_store_result.status.error_message()
                     << "Failed to delete Namespace: " << name_space;
    TransformStatus(doc_store_result.status, result_status);
    return delete_result;
  }

  result_status->set_code(StatusProto::OK);
  delete_stats->set_latency_ms(delete_timer->GetElapsedMilliseconds());
  delete_stats->set_num_documents_deleted(doc_store_result.num_docs_deleted);
  return delete_result;
}

DeleteBySchemaTypeResultProto IcingSearchEngine::DeleteBySchemaType(
    const std::string_view schema_type) {
  ICING_VLOG(1) << "Deleting type from doc store";

  DeleteBySchemaTypeResultProto delete_result;
  StatusProto* result_status = delete_result.mutable_status();
  absl_ports::unique_lock l(&mutex_);
  if (!initialized_) {
    result_status->set_code(StatusProto::FAILED_PRECONDITION);
    result_status->set_message("IcingSearchEngine has not been initialized!");
    return delete_result;
  }
<<<<<<< HEAD

  NativeDeleteStats* delete_stats = delete_result.mutable_delete_stats();
  delete_stats->set_delete_type(NativeDeleteStats::DeleteType::SCHEMA_TYPE);

=======

  DeleteStatsProto* delete_stats = delete_result.mutable_delete_stats();
  delete_stats->set_delete_type(DeleteStatsProto::DeleteType::SCHEMA_TYPE);

>>>>>>> 0b4a315c
  std::unique_ptr<Timer> delete_timer = clock_->GetNewTimer();
  // TODO(b/144458732): Implement a more robust version of TC_RETURN_IF_ERROR
  // that can support error logging.
  DocumentStore::DeleteByGroupResult doc_store_result =
      document_store_->DeleteBySchemaType(schema_type);
  if (!doc_store_result.status.ok()) {
    ICING_LOG(ERROR) << doc_store_result.status.error_message()
                     << "Failed to delete SchemaType: " << schema_type;
    TransformStatus(doc_store_result.status, result_status);
    return delete_result;
  }

  result_status->set_code(StatusProto::OK);
  delete_stats->set_latency_ms(delete_timer->GetElapsedMilliseconds());
  delete_stats->set_num_documents_deleted(doc_store_result.num_docs_deleted);
  return delete_result;
}

DeleteByQueryResultProto IcingSearchEngine::DeleteByQuery(
    const SearchSpecProto& search_spec) {
  ICING_VLOG(1) << "Deleting documents for query " << search_spec.query()
                << " from doc store";

  DeleteByQueryResultProto result_proto;
  StatusProto* result_status = result_proto.mutable_status();

  absl_ports::unique_lock l(&mutex_);
  if (!initialized_) {
    result_status->set_code(StatusProto::FAILED_PRECONDITION);
    result_status->set_message("IcingSearchEngine has not been initialized!");
    return result_proto;
  }

<<<<<<< HEAD
  NativeDeleteStats* delete_stats = result_proto.mutable_delete_stats();
  delete_stats->set_delete_type(NativeDeleteStats::DeleteType::QUERY);
=======
  DeleteStatsProto* delete_stats = result_proto.mutable_delete_stats();
  delete_stats->set_delete_type(DeleteStatsProto::DeleteType::QUERY);
>>>>>>> 0b4a315c

  std::unique_ptr<Timer> delete_timer = clock_->GetNewTimer();
  libtextclassifier3::Status status =
      ValidateSearchSpec(search_spec, performance_configuration_);
  if (!status.ok()) {
    TransformStatus(status, result_status);
    return result_proto;
  }

  // Gets unordered results from query processor
  auto query_processor_or = QueryProcessor::Create(
      index_.get(), language_segmenter_.get(), normalizer_.get(),
      document_store_.get(), schema_store_.get(), clock_.get());
  if (!query_processor_or.ok()) {
    TransformStatus(query_processor_or.status(), result_status);
    return result_proto;
  }
  std::unique_ptr<QueryProcessor> query_processor =
      std::move(query_processor_or).ValueOrDie();

  auto query_results_or = query_processor->ParseSearch(search_spec);
  if (!query_results_or.ok()) {
    TransformStatus(query_results_or.status(), result_status);
    return result_proto;
  }
  QueryProcessor::QueryResults query_results =
      std::move(query_results_or).ValueOrDie();

  ICING_VLOG(2) << "Deleting the docs that matched the query.";
  int num_deleted = 0;
  while (query_results.root_iterator->Advance().ok()) {
    ICING_VLOG(3) << "Deleting doc "
                  << query_results.root_iterator->doc_hit_info().document_id();
    ++num_deleted;
    status = document_store_->Delete(
        query_results.root_iterator->doc_hit_info().document_id());
    if (!status.ok()) {
      TransformStatus(status, result_status);
      return result_proto;
    }
  }
  if (num_deleted > 0) {
    result_proto.mutable_status()->set_code(StatusProto::OK);
  } else {
    result_proto.mutable_status()->set_code(StatusProto::NOT_FOUND);
    result_proto.mutable_status()->set_message(
        "No documents matched the query to delete by!");
  }
  delete_stats->set_latency_ms(delete_timer->GetElapsedMilliseconds());
  delete_stats->set_num_documents_deleted(num_deleted);
  return result_proto;
}

PersistToDiskResultProto IcingSearchEngine::PersistToDisk() {
  ICING_VLOG(1) << "Persisting data to disk";

  PersistToDiskResultProto result_proto;
  StatusProto* result_status = result_proto.mutable_status();

  absl_ports::unique_lock l(&mutex_);
  if (!initialized_) {
    result_status->set_code(StatusProto::FAILED_PRECONDITION);
    result_status->set_message("IcingSearchEngine has not been initialized!");
    return result_proto;
  }

  auto status = InternalPersistToDisk();
  TransformStatus(status, result_status);
  return result_proto;
}

// Optimizes Icing's storage
//
// Steps:
// 1. Flush data to disk.
// 2. Copy data needed to a tmp directory.
// 3. Swap current directory and tmp directory.
OptimizeResultProto IcingSearchEngine::Optimize() {
  ICING_VLOG(1) << "Optimizing icing storage";

  OptimizeResultProto result_proto;
  StatusProto* result_status = result_proto.mutable_status();

  absl_ports::unique_lock l(&mutex_);
  if (!initialized_) {
    result_status->set_code(StatusProto::FAILED_PRECONDITION);
    result_status->set_message("IcingSearchEngine has not been initialized!");
    return result_proto;
  }

<<<<<<< HEAD
=======
  std::unique_ptr<Timer> optimize_timer = clock_->GetNewTimer();
  OptimizeStatsProto* optimize_stats = result_proto.mutable_optimize_stats();
  int64_t before_size = filesystem_->GetDiskUsage(options_.base_dir().c_str());
  if (before_size != Filesystem::kBadFileSize) {
    optimize_stats->set_storage_size_before(before_size);
  } else {
    // Set -1 as a sentinel value when failures occur.
    optimize_stats->set_storage_size_before(-1);
  }

>>>>>>> 0b4a315c
  // Releases result / query cache if any
  result_state_manager_.InvalidateAllResultStates();

  // Flushes data to disk before doing optimization
  auto status = InternalPersistToDisk();
  if (!status.ok()) {
    TransformStatus(status, result_status);
    return result_proto;
  }

  // TODO(b/143646633): figure out if we need to optimize index and doc store
  // at the same time.
  std::unique_ptr<Timer> optimize_doc_store_timer = clock_->GetNewTimer();
  libtextclassifier3::Status optimization_status =
      OptimizeDocumentStore(optimize_stats);
  optimize_stats->set_document_store_optimize_latency_ms(
      optimize_doc_store_timer->GetElapsedMilliseconds());

  if (!optimization_status.ok() &&
      !absl_ports::IsDataLoss(optimization_status)) {
    // The status now is either ABORTED_ERROR or INTERNAL_ERROR.
    // If ABORTED_ERROR, Icing should still be working.
    // If INTERNAL_ERROR, we're having IO errors or other errors that we can't
    // recover from.
    TransformStatus(optimization_status, result_status);
    return result_proto;
  }

  // The status is either OK or DATA_LOSS. The optimized document store is
  // guaranteed to work, so we update index according to the new document store.
  std::unique_ptr<Timer> optimize_index_timer = clock_->GetNewTimer();
  libtextclassifier3::Status index_reset_status = index_->Reset();
  if (!index_reset_status.ok()) {
    status = absl_ports::Annotate(
        absl_ports::InternalError("Failed to reset index after optimization."),
        index_reset_status.error_message());
    TransformStatus(status, result_status);
    return result_proto;
  }

  libtextclassifier3::Status index_restoration_status = RestoreIndexIfNeeded();
<<<<<<< HEAD
=======
  optimize_stats->set_index_restoration_latency_ms(
      optimize_index_timer->GetElapsedMilliseconds());
>>>>>>> 0b4a315c
  if (!index_restoration_status.ok()) {
    status = absl_ports::Annotate(
        absl_ports::InternalError(
            "Failed to reindex documents after optimization."),
        index_restoration_status.error_message());

    TransformStatus(status, result_status);
    return result_proto;
  }

  // Read the optimize status to get the time that we last ran.
  std::string optimize_status_filename =
      absl_ports::StrCat(options_.base_dir(), "/", kOptimizeStatusFilename);
  FileBackedProto<OptimizeStatusProto> optimize_status_file(
      *filesystem_, optimize_status_filename);
  auto optimize_status_or = optimize_status_file.Read();
  int64_t current_time = clock_->GetSystemTimeMilliseconds();
  if (optimize_status_or.ok()) {
    // If we have trouble reading the status or this is the first time that
    // we've ever run, don't set this field.
    optimize_stats->set_time_since_last_optimize_ms(
        current_time - optimize_status_or.ValueOrDie()
                           ->last_successful_optimize_run_time_ms());
  }

  // Update the status for this run and write it.
  auto optimize_status = std::make_unique<OptimizeStatusProto>();
  optimize_status->set_last_successful_optimize_run_time_ms(current_time);
  optimize_status_file.Write(std::move(optimize_status));

  int64_t after_size = filesystem_->GetDiskUsage(options_.base_dir().c_str());
  if (after_size != Filesystem::kBadFileSize) {
    optimize_stats->set_storage_size_after(after_size);
  } else {
    // Set -1 as a sentinel value when failures occur.
    optimize_stats->set_storage_size_after(-1);
  }
  optimize_stats->set_latency_ms(optimize_timer->GetElapsedMilliseconds());

  TransformStatus(optimization_status, result_status);
  return result_proto;
}

GetOptimizeInfoResultProto IcingSearchEngine::GetOptimizeInfo() {
  ICING_VLOG(1) << "Getting optimize info from IcingSearchEngine";

  GetOptimizeInfoResultProto result_proto;
  StatusProto* result_status = result_proto.mutable_status();

  absl_ports::shared_lock l(&mutex_);
  if (!initialized_) {
    result_status->set_code(StatusProto::FAILED_PRECONDITION);
    result_status->set_message("IcingSearchEngine has not been initialized!");
    return result_proto;
  }

<<<<<<< HEAD
=======
  // Read the optimize status to get the time that we last ran.
  std::string optimize_status_filename =
      absl_ports::StrCat(options_.base_dir(), "/", kOptimizeStatusFilename);
  FileBackedProto<OptimizeStatusProto> optimize_status_file(
      *filesystem_, optimize_status_filename);
  auto optimize_status_or = optimize_status_file.Read();
  int64_t current_time = clock_->GetSystemTimeMilliseconds();

  if (optimize_status_or.ok()) {
    // If we have trouble reading the status or this is the first time that
    // we've ever run, don't set this field.
    result_proto.set_time_since_last_optimize_ms(
        current_time - optimize_status_or.ValueOrDie()
                           ->last_successful_optimize_run_time_ms());
  }

>>>>>>> 0b4a315c
  // Get stats from DocumentStore
  auto doc_store_optimize_info_or = document_store_->GetOptimizeInfo();
  if (!doc_store_optimize_info_or.ok()) {
    TransformStatus(doc_store_optimize_info_or.status(), result_status);
    return result_proto;
  }
  DocumentStore::OptimizeInfo doc_store_optimize_info =
      doc_store_optimize_info_or.ValueOrDie();
  result_proto.set_optimizable_docs(doc_store_optimize_info.optimizable_docs);

  if (doc_store_optimize_info.optimizable_docs == 0) {
    // Can return early since there's nothing to calculate on the index side
    result_proto.set_estimated_optimizable_bytes(0);
    result_status->set_code(StatusProto::OK);
    return result_proto;
  }

  // Get stats from Index.
  auto index_elements_size_or = index_->GetElementsSize();
  if (!index_elements_size_or.ok()) {
    TransformStatus(index_elements_size_or.status(), result_status);
    return result_proto;
  }
  int64_t index_elements_size = index_elements_size_or.ValueOrDie();

  // Sum up the optimizable sizes from DocumentStore and Index
  result_proto.set_estimated_optimizable_bytes(
      index_elements_size * doc_store_optimize_info.optimizable_docs /
          doc_store_optimize_info.total_docs +
      doc_store_optimize_info.estimated_optimizable_bytes);

  result_status->set_code(StatusProto::OK);
  return result_proto;
}

<<<<<<< HEAD
=======
StorageInfoResultProto IcingSearchEngine::GetStorageInfo() {
  StorageInfoResultProto result;
  absl_ports::shared_lock l(&mutex_);
  if (!initialized_) {
    result.mutable_status()->set_code(StatusProto::FAILED_PRECONDITION);
    result.mutable_status()->set_message(
        "IcingSearchEngine has not been initialized!");
    return result;
  }

  int64_t index_size = filesystem_->GetDiskUsage(options_.base_dir().c_str());
  if (index_size != Filesystem::kBadFileSize) {
    result.mutable_storage_info()->set_total_storage_size(index_size);
  } else {
    result.mutable_storage_info()->set_total_storage_size(-1);
  }
  *result.mutable_storage_info()->mutable_document_storage_info() =
      document_store_->GetStorageInfo();
  *result.mutable_storage_info()->mutable_schema_store_storage_info() =
      schema_store_->GetStorageInfo();
  *result.mutable_storage_info()->mutable_index_storage_info() =
      index_->GetStorageInfo();
  result.mutable_status()->set_code(StatusProto::OK);
  return result;
}

>>>>>>> 0b4a315c
libtextclassifier3::Status IcingSearchEngine::InternalPersistToDisk() {
  ICING_RETURN_IF_ERROR(schema_store_->PersistToDisk());
  ICING_RETURN_IF_ERROR(document_store_->PersistToDisk());
  ICING_RETURN_IF_ERROR(index_->PersistToDisk());

  // Update the combined checksum and write to header file.
  ICING_ASSIGN_OR_RETURN(Crc32 checksum, ComputeChecksum());
  ICING_RETURN_IF_ERROR(UpdateHeader(checksum));

  return libtextclassifier3::Status::OK;
}

libtextclassifier3::StatusOr<Crc32> IcingSearchEngine::ComputeChecksum() {
  Crc32 total_checksum;
  // TODO(b/144458732): Implement a more robust version of TC_ASSIGN_OR_RETURN
  // that can support error logging.
  auto checksum_or = schema_store_->ComputeChecksum();
  if (!checksum_or.ok()) {
    ICING_LOG(ERROR) << checksum_or.status().error_message()
                     << "Failed to compute checksum of SchemaStore";
    return checksum_or.status();
  }

  Crc32 schema_store_checksum = std::move(checksum_or).ValueOrDie();

  // TODO(b/144458732): Implement a more robust version of TC_ASSIGN_OR_RETURN
  // that can support error logging.
  checksum_or = document_store_->ComputeChecksum();
  if (!checksum_or.ok()) {
    ICING_LOG(ERROR) << checksum_or.status().error_message()
                     << "Failed to compute checksum of DocumentStore";
    return checksum_or.status();
  }
  Crc32 document_store_checksum = std::move(checksum_or).ValueOrDie();

  total_checksum.Append(std::to_string(document_store_checksum.Get()));
  total_checksum.Append(std::to_string(schema_store_checksum.Get()));

  return total_checksum;
}

bool IcingSearchEngine::HeaderExists() {
  if (!filesystem_->FileExists(
          MakeHeaderFilename(options_.base_dir()).c_str())) {
    return false;
  }

  int64_t file_size =
      filesystem_->GetFileSize(MakeHeaderFilename(options_.base_dir()).c_str());

  // If it's been truncated to size 0 before, we consider it to be a new file
  return file_size != 0 && file_size != Filesystem::kBadFileSize;
}

libtextclassifier3::Status IcingSearchEngine::UpdateHeader(
    const Crc32& checksum) {
  // Write the header
  IcingSearchEngine::Header header;
  header.magic = IcingSearchEngine::Header::kMagic;
  header.checksum = checksum.Get();

  // This should overwrite the header.
  ScopedFd sfd(filesystem_->OpenForWrite(
      MakeHeaderFilename(options_.base_dir()).c_str()));
  if (!sfd.is_valid() ||
      !filesystem_->Write(sfd.get(), &header, sizeof(header)) ||
      !filesystem_->DataSync(sfd.get())) {
    return absl_ports::InternalError(
        absl_ports::StrCat("Failed to write IcingSearchEngine header: ",
                           MakeHeaderFilename(options_.base_dir())));
  }
  return libtextclassifier3::Status::OK;
}

SearchResultProto IcingSearchEngine::Search(
    const SearchSpecProto& search_spec, const ScoringSpecProto& scoring_spec,
    const ResultSpecProto& result_spec) {
  SearchResultProto result_proto;
  StatusProto* result_status = result_proto.mutable_status();
  // TODO(b/146008613) Explore ideas to make this function read-only.
  absl_ports::unique_lock l(&mutex_);
  if (!initialized_) {
    result_status->set_code(StatusProto::FAILED_PRECONDITION);
    result_status->set_message("IcingSearchEngine has not been initialized!");
    return result_proto;
  }

<<<<<<< HEAD
  NativeQueryStats* query_stats = result_proto.mutable_query_stats();
=======
  QueryStatsProto* query_stats = result_proto.mutable_query_stats();
>>>>>>> 0b4a315c
  std::unique_ptr<Timer> overall_timer = clock_->GetNewTimer();

  libtextclassifier3::Status status = ValidateResultSpec(result_spec);
  if (!status.ok()) {
    TransformStatus(status, result_status);
    return result_proto;
  }
  status = ValidateSearchSpec(search_spec, performance_configuration_);
  if (!status.ok()) {
    TransformStatus(status, result_status);
    return result_proto;
  }

  query_stats->set_num_namespaces_filtered(
      search_spec.namespace_filters_size());
  query_stats->set_num_schema_types_filtered(
      search_spec.schema_type_filters_size());
  query_stats->set_ranking_strategy(scoring_spec.rank_by());
  query_stats->set_is_first_page(true);
  query_stats->set_requested_page_size(result_spec.num_per_page());

  std::unique_ptr<Timer> component_timer = clock_->GetNewTimer();
  // Gets unordered results from query processor
  auto query_processor_or = QueryProcessor::Create(
      index_.get(), language_segmenter_.get(), normalizer_.get(),
      document_store_.get(), schema_store_.get(), clock_.get());
  if (!query_processor_or.ok()) {
    TransformStatus(query_processor_or.status(), result_status);
    return result_proto;
  }
  std::unique_ptr<QueryProcessor> query_processor =
      std::move(query_processor_or).ValueOrDie();

  auto query_results_or = query_processor->ParseSearch(search_spec);
  if (!query_results_or.ok()) {
    TransformStatus(query_results_or.status(), result_status);
    return result_proto;
  }
  QueryProcessor::QueryResults query_results =
      std::move(query_results_or).ValueOrDie();
  query_stats->set_parse_query_latency_ms(
      component_timer->GetElapsedMilliseconds());

  int term_count = 0;
  for (const auto& section_and_terms : query_results.query_terms) {
    term_count += section_and_terms.second.size();
  }
  query_stats->set_num_terms(term_count);

  component_timer = clock_->GetNewTimer();
  // Scores but does not rank the results.
  libtextclassifier3::StatusOr<std::unique_ptr<ScoringProcessor>>
      scoring_processor_or =
          ScoringProcessor::Create(scoring_spec, document_store_.get());
  if (!scoring_processor_or.ok()) {
    TransformStatus(scoring_processor_or.status(), result_status);
    return result_proto;
  }
  std::unique_ptr<ScoringProcessor> scoring_processor =
      std::move(scoring_processor_or).ValueOrDie();
  std::vector<ScoredDocumentHit> result_document_hits =
      scoring_processor->Score(std::move(query_results.root_iterator),
                               performance_configuration_.num_to_score,
                               &query_results.query_term_iterators);
  query_stats->set_scoring_latency_ms(
      component_timer->GetElapsedMilliseconds());
  query_stats->set_num_documents_scored(result_document_hits.size());

  // Returns early for empty result
  if (result_document_hits.empty()) {
    result_status->set_code(StatusProto::OK);
    return result_proto;
  }

  component_timer = clock_->GetNewTimer();
  // Ranks and paginates results
  libtextclassifier3::StatusOr<PageResultState> page_result_state_or =
      result_state_manager_.RankAndPaginate(ResultState(
          std::move(result_document_hits), std::move(query_results.query_terms),
          search_spec, scoring_spec, result_spec));
  if (!page_result_state_or.ok()) {
    TransformStatus(page_result_state_or.status(), result_status);
    return result_proto;
  }
  PageResultState page_result_state =
      std::move(page_result_state_or).ValueOrDie();
  query_stats->set_ranking_latency_ms(
      component_timer->GetElapsedMilliseconds());

  component_timer = clock_->GetNewTimer();
  // Retrieves the document protos and snippets if requested
  auto result_retriever_or =
      ResultRetriever::Create(document_store_.get(), schema_store_.get(),
                              language_segmenter_.get(), normalizer_.get());
  if (!result_retriever_or.ok()) {
    result_state_manager_.InvalidateResultState(
        page_result_state.next_page_token);
    TransformStatus(result_retriever_or.status(), result_status);
    return result_proto;
  }
  std::unique_ptr<ResultRetriever> result_retriever =
      std::move(result_retriever_or).ValueOrDie();

  libtextclassifier3::StatusOr<std::vector<SearchResultProto::ResultProto>>
      results_or = result_retriever->RetrieveResults(page_result_state);
  if (!results_or.ok()) {
    result_state_manager_.InvalidateResultState(
        page_result_state.next_page_token);
    TransformStatus(results_or.status(), result_status);
    return result_proto;
  }
  std::vector<SearchResultProto::ResultProto> results =
      std::move(results_or).ValueOrDie();

  // Assembles the final search result proto
  result_proto.mutable_results()->Reserve(results.size());
  for (SearchResultProto::ResultProto& result : results) {
    result_proto.mutable_results()->Add(std::move(result));
  }
  result_status->set_code(StatusProto::OK);
  if (page_result_state.next_page_token != kInvalidNextPageToken) {
    result_proto.set_next_page_token(page_result_state.next_page_token);
  }
  query_stats->set_document_retrieval_latency_ms(
      component_timer->GetElapsedMilliseconds());
  query_stats->set_latency_ms(overall_timer->GetElapsedMilliseconds());
  query_stats->set_num_results_returned_current_page(
      result_proto.results_size());
  query_stats->set_num_results_snippeted(
      std::min(result_proto.results_size(),
               result_spec.snippet_spec().num_to_snippet()));
  return result_proto;
}

SearchResultProto IcingSearchEngine::GetNextPage(uint64_t next_page_token) {
  SearchResultProto result_proto;
  StatusProto* result_status = result_proto.mutable_status();

  // ResultStateManager has its own writer lock, so here we only need a reader
  // lock for other components.
  absl_ports::shared_lock l(&mutex_);
  if (!initialized_) {
    result_status->set_code(StatusProto::FAILED_PRECONDITION);
    result_status->set_message("IcingSearchEngine has not been initialized!");
    return result_proto;
  }

<<<<<<< HEAD
  NativeQueryStats* query_stats = result_proto.mutable_query_stats();
=======
  QueryStatsProto* query_stats = result_proto.mutable_query_stats();
>>>>>>> 0b4a315c
  query_stats->set_is_first_page(false);

  std::unique_ptr<Timer> overall_timer = clock_->GetNewTimer();
  libtextclassifier3::StatusOr<PageResultState> page_result_state_or =
      result_state_manager_.GetNextPage(next_page_token);

  if (!page_result_state_or.ok()) {
    if (absl_ports::IsNotFound(page_result_state_or.status())) {
      // NOT_FOUND means an empty result.
      result_status->set_code(StatusProto::OK);
    } else {
      // Real error, pass up.
      TransformStatus(page_result_state_or.status(), result_status);
    }
    return result_proto;
  }

  PageResultState page_result_state =
      std::move(page_result_state_or).ValueOrDie();
  query_stats->set_requested_page_size(page_result_state.requested_page_size);

  // Retrieves the document protos.
  auto result_retriever_or =
      ResultRetriever::Create(document_store_.get(), schema_store_.get(),
                              language_segmenter_.get(), normalizer_.get());
  if (!result_retriever_or.ok()) {
    TransformStatus(result_retriever_or.status(), result_status);
    return result_proto;
  }
  std::unique_ptr<ResultRetriever> result_retriever =
      std::move(result_retriever_or).ValueOrDie();

  libtextclassifier3::StatusOr<std::vector<SearchResultProto::ResultProto>>
      results_or = result_retriever->RetrieveResults(page_result_state);
  if (!results_or.ok()) {
    TransformStatus(results_or.status(), result_status);
    return result_proto;
  }
  std::vector<SearchResultProto::ResultProto> results =
      std::move(results_or).ValueOrDie();

  // Assembles the final search result proto
  result_proto.mutable_results()->Reserve(results.size());
  for (SearchResultProto::ResultProto& result : results) {
    result_proto.mutable_results()->Add(std::move(result));
  }

  result_status->set_code(StatusProto::OK);
  if (page_result_state.next_page_token != kInvalidNextPageToken) {
    result_proto.set_next_page_token(page_result_state.next_page_token);
  }

  // The only thing that we're doing is document retrieval. So document
  // retrieval latency and overall latency are the same and can use the same
  // timer.
  query_stats->set_document_retrieval_latency_ms(
      overall_timer->GetElapsedMilliseconds());
  query_stats->set_latency_ms(overall_timer->GetElapsedMilliseconds());
  query_stats->set_num_results_returned_current_page(
      result_proto.results_size());
  int num_left_to_snippet =
      std::max(page_result_state.snippet_context.snippet_spec.num_to_snippet() -
                   page_result_state.num_previously_returned,
               0);
  query_stats->set_num_results_snippeted(
      std::min(result_proto.results_size(), num_left_to_snippet));
  return result_proto;
}

void IcingSearchEngine::InvalidateNextPageToken(uint64_t next_page_token) {
  absl_ports::shared_lock l(&mutex_);
  if (!initialized_) {
    ICING_LOG(ERROR) << "IcingSearchEngine has not been initialized!";
    return;
  }
  result_state_manager_.InvalidateResultState(next_page_token);
}

<<<<<<< HEAD
libtextclassifier3::Status IcingSearchEngine::OptimizeDocumentStore() {
=======
libtextclassifier3::Status IcingSearchEngine::OptimizeDocumentStore(
    OptimizeStatsProto* optimize_stats) {
>>>>>>> 0b4a315c
  // Gets the current directory path and an empty tmp directory path for
  // document store optimization.
  const std::string current_document_dir =
      MakeDocumentDirectoryPath(options_.base_dir());
  const std::string temporary_document_dir =
      MakeDocumentTemporaryDirectoryPath(options_.base_dir());
  if (!filesystem_->DeleteDirectoryRecursively(
          temporary_document_dir.c_str()) ||
      !filesystem_->CreateDirectoryRecursively(
          temporary_document_dir.c_str())) {
    return absl_ports::AbortedError(absl_ports::StrCat(
        "Failed to create a tmp directory: ", temporary_document_dir));
  }

  // Copies valid document data to tmp directory
  auto optimize_status = document_store_->OptimizeInto(
<<<<<<< HEAD
      temporary_document_dir, language_segmenter_.get());
=======
      temporary_document_dir, language_segmenter_.get(), optimize_stats);
>>>>>>> 0b4a315c

  // Handles error if any
  if (!optimize_status.ok()) {
    filesystem_->DeleteDirectoryRecursively(temporary_document_dir.c_str());
    return absl_ports::Annotate(
        absl_ports::AbortedError("Failed to optimize document store"),
        optimize_status.error_message());
  }

  // Resets before swapping
  document_store_.reset();

  // When swapping files, always put the current working directory at the
  // second place because it is renamed at the latter position so we're less
  // vulnerable to errors.
  if (!filesystem_->SwapFiles(temporary_document_dir.c_str(),
                              current_document_dir.c_str())) {
    ICING_LOG(ERROR) << "Failed to swap files";

    // Ensures that current directory is still present.
    if (!filesystem_->CreateDirectoryRecursively(
            current_document_dir.c_str())) {
      // Can't even create the old directory. Mark as uninitialized and return
      // INTERNAL.
      initialized_ = false;
      return absl_ports::InternalError(
          "Failed to create file directory for document store");
    }

    // Tries to rebuild document store if swapping fails, to avoid leaving the
    // system in the broken state for future operations.
    auto create_result_or =
        DocumentStore::Create(filesystem_.get(), current_document_dir,
                              clock_.get(), schema_store_.get());
    // TODO(b/144458732): Implement a more robust version of
    // TC_ASSIGN_OR_RETURN that can support error logging.
    if (!create_result_or.ok()) {
      // Unable to create DocumentStore from the old file. Mark as uninitialized
      // and return INTERNAL.
      initialized_ = false;
      ICING_LOG(ERROR) << "Failed to create document store instance";
      return absl_ports::Annotate(
          absl_ports::InternalError("Failed to create document store instance"),
          create_result_or.status().error_message());
    }
    document_store_ = std::move(create_result_or.ValueOrDie().document_store);

    // Potential data loss
    // TODO(b/147373249): Find a way to detect true data loss error
    return absl_ports::DataLossError(
        "Failed to optimize document store, there might be data loss");
  }

  // Recreates the doc store instance
  auto create_result_or =
      DocumentStore::Create(filesystem_.get(), current_document_dir,
                            clock_.get(), schema_store_.get());
  if (!create_result_or.ok()) {
    // Unable to create DocumentStore from the new file. Mark as uninitialized
    // and return INTERNAL.
    initialized_ = false;
    return absl_ports::InternalError(
        "Document store has been optimized, but a valid document store "
        "instance can't be created");
  }
  document_store_ = std::move(create_result_or.ValueOrDie().document_store);

  // Deletes tmp directory
  if (!filesystem_->DeleteDirectoryRecursively(
          temporary_document_dir.c_str())) {
    ICING_LOG(ERROR) << "Document store has been optimized, but it failed to "
                        "delete temporary file directory";
  }
  return libtextclassifier3::Status::OK;
}

libtextclassifier3::Status IcingSearchEngine::RestoreIndexIfNeeded() {
  DocumentId last_stored_document_id =
      document_store_->last_added_document_id();
  DocumentId last_indexed_document_id = index_->last_added_document_id();

  if (last_stored_document_id == last_indexed_document_id) {
    // No need to recover.
    return libtextclassifier3::Status::OK;
  }

  if (last_stored_document_id == kInvalidDocumentId) {
    // Document store is empty but index is not. Reset the index.
    return index_->Reset();
  }

  // TruncateTo ensures that the index does not hold any data that is not
  // present in the ground truth. If the document store lost some documents,
  // TruncateTo will ensure that the index does not contain any hits from those
  // lost documents. If the index does not contain any hits for documents with
  // document id greater than last_stored_document_id, then TruncateTo will have
  // no effect.
  ICING_RETURN_IF_ERROR(index_->TruncateTo(last_stored_document_id));
  DocumentId first_document_to_reindex =
      (last_indexed_document_id != kInvalidDocumentId)
          ? index_->last_added_document_id() + 1
          : kMinDocumentId;

  ICING_ASSIGN_OR_RETURN(
      std::unique_ptr<IndexProcessor> index_processor,
      IndexProcessor::Create(normalizer_.get(), index_.get(),
                             CreateIndexProcessorOptions(options_),
                             clock_.get()));

  ICING_VLOG(1) << "Restoring index by replaying documents from document id "
                << first_document_to_reindex << " to document id "
                << last_stored_document_id;
  libtextclassifier3::Status overall_status;
  for (DocumentId document_id = first_document_to_reindex;
       document_id <= last_stored_document_id; ++document_id) {
    libtextclassifier3::StatusOr<DocumentProto> document_or =
        document_store_->Get(document_id);

    if (!document_or.ok()) {
      if (absl_ports::IsInvalidArgument(document_or.status()) ||
          absl_ports::IsNotFound(document_or.status())) {
        // Skips invalid and non-existing documents.
        continue;
      } else {
        // Returns other errors
        return document_or.status();
      }
    }
    DocumentProto document(std::move(document_or).ValueOrDie());

    libtextclassifier3::StatusOr<TokenizedDocument> tokenized_document_or =
        TokenizedDocument::Create(schema_store_.get(),
                                  language_segmenter_.get(),
                                  std::move(document));
    if (!tokenized_document_or.ok()) {
      return tokenized_document_or.status();
    }
    TokenizedDocument tokenized_document(
        std::move(tokenized_document_or).ValueOrDie());

    libtextclassifier3::Status status =
        index_processor->IndexDocument(tokenized_document, document_id);
    if (!status.ok()) {
      if (!absl_ports::IsDataLoss(status)) {
        // Real error. Stop recovering and pass it up.
        return status;
      }
      // Just a data loss. Keep trying to add the remaining docs, but report the
      // data loss when we're done.
      overall_status = status;
    }
  }

  return overall_status;
}

libtextclassifier3::StatusOr<bool> IcingSearchEngine::LostPreviousSchema() {
  auto status_or = schema_store_->GetSchema();
  if (status_or.ok()) {
    // Found a schema.
    return false;
  }

  if (!absl_ports::IsNotFound(status_or.status())) {
    // Any other type of error
    return status_or.status();
  }

  // We know: We don't have a schema now.
  //
  // We know: If no documents have been added, then the last_added_document_id
  // will be invalid.
  //
  // So: If documents have been added before and we don't have a schema now,
  // then that means we must have had a schema at some point. Since we wouldn't
  // accept documents without a schema to validate them against.
  return document_store_->last_added_document_id() != kInvalidDocumentId;
}

ResetResultProto IcingSearchEngine::Reset() {
  ICING_VLOG(1) << "Resetting IcingSearchEngine";

  ResetResultProto result_proto;
  StatusProto* result_status = result_proto.mutable_status();

  int64_t before_size = filesystem_->GetDiskUsage(options_.base_dir().c_str());

  if (!filesystem_->DeleteDirectoryRecursively(options_.base_dir().c_str())) {
    int64_t after_size = filesystem_->GetDiskUsage(options_.base_dir().c_str());
    if (after_size != before_size) {
      // Our filesystem doesn't atomically delete. If we have a discrepancy in
      // size, then that means we may have deleted some files, but not others.
      // So our data is in an invalid state now.
      result_status->set_code(StatusProto::INTERNAL);
      return result_proto;
    }

    result_status->set_code(StatusProto::ABORTED);
    return result_proto;
  }

  absl_ports::unique_lock l(&mutex_);
  initialized_ = false;
  if (InternalInitialize().status().code() != StatusProto::OK) {
    // We shouldn't hit the following Initialize errors:
    //   NOT_FOUND: all data was cleared, we aren't expecting anything
    //   DATA_LOSS: all data was cleared, we aren't expecting anything
    //   RESOURCE_EXHAUSTED: just deleted files, shouldn't run out of space
    //
    // We can't tell if Initialize failed and left Icing in an inconsistent
    // state or if it was a temporary I/O error. Group everything under INTERNAL
    // to be safe.
    //
    // TODO(b/147699081): Once Initialize returns the proper ABORTED/INTERNAL
    // status code, we can just propagate it up from here.
    result_status->set_code(StatusProto::INTERNAL);
    return result_proto;
  }

  result_status->set_code(StatusProto::OK);
  return result_proto;
}

}  // namespace lib
}  // namespace icing<|MERGE_RESOLUTION|>--- conflicted
+++ resolved
@@ -36,10 +36,7 @@
 #include "icing/legacy/index/icing-filesystem.h"
 #include "icing/proto/document.pb.h"
 #include "icing/proto/initialize.pb.h"
-<<<<<<< HEAD
-=======
 #include "icing/proto/internal/optimize.pb.h"
->>>>>>> 0b4a315c
 #include "icing/proto/logging.pb.h"
 #include "icing/proto/optimize.pb.h"
 #include "icing/proto/persist.pb.h"
@@ -196,17 +193,10 @@
       // DocHitInfos) - although none of these are exposed through the API.
       // Consider separating the two cases out more clearly.
       code = StatusProto::OUT_OF_SPACE;
-<<<<<<< HEAD
       break;
     case libtextclassifier3::StatusCode::ALREADY_EXISTS:
       code = StatusProto::ALREADY_EXISTS;
       break;
-=======
-      break;
-    case libtextclassifier3::StatusCode::ALREADY_EXISTS:
-      code = StatusProto::ALREADY_EXISTS;
-      break;
->>>>>>> 0b4a315c
     case libtextclassifier3::StatusCode::CANCELLED:
       [[fallthrough]];
     case libtextclassifier3::StatusCode::UNKNOWN:
@@ -251,12 +241,7 @@
       filesystem_(std::move(filesystem)),
       icing_filesystem_(std::move(icing_filesystem)),
       clock_(std::move(clock)),
-<<<<<<< HEAD
-      result_state_manager_(performance_configuration_.max_num_hits_per_query,
-                            performance_configuration_.max_num_cache_results),
-=======
       result_state_manager_(performance_configuration_.max_num_total_hits),
->>>>>>> 0b4a315c
       jni_cache_(std::move(jni_cache)) {
   ICING_VLOG(1) << "Creating IcingSearchEngine in dir: " << options_.base_dir();
 }
@@ -287,13 +272,8 @@
 
   InitializeResultProto result_proto;
   StatusProto* result_status = result_proto.mutable_status();
-<<<<<<< HEAD
-  NativeInitializeStats* initialize_stats =
-      result_proto.mutable_native_initialize_stats();
-=======
   InitializeStatsProto* initialize_stats =
       result_proto.mutable_initialize_stats();
->>>>>>> 0b4a315c
   if (initialized_) {
     // Already initialized.
     result_status->set_code(StatusProto::OK);
@@ -329,11 +309,7 @@
       // sub-components may not be able to tell if the storage is being
       // initialized the first time or has lost some files. Sub-components may
       // already have set these fields in earlier steps.
-<<<<<<< HEAD
-      *initialize_stats = NativeInitializeStats();
-=======
       *initialize_stats = InitializeStatsProto();
->>>>>>> 0b4a315c
       status = RegenerateDerivedFiles();
     } else {
       ICING_VLOG(1)
@@ -343,15 +319,6 @@
       // recovery. Preserve the root cause that was set by the document store.
       bool should_log_document_store_recovery_cause =
           initialize_stats->document_store_recovery_cause() ==
-<<<<<<< HEAD
-          NativeInitializeStats::NONE;
-      if (should_log_document_store_recovery_cause) {
-        initialize_stats->set_document_store_recovery_cause(
-            NativeInitializeStats::TOTAL_CHECKSUM_MISMATCH);
-      }
-      initialize_stats->set_index_restoration_cause(
-          NativeInitializeStats::TOTAL_CHECKSUM_MISMATCH);
-=======
           InitializeStatsProto::NONE;
       if (should_log_document_store_recovery_cause) {
         initialize_stats->set_document_store_recovery_cause(
@@ -359,7 +326,6 @@
       }
       initialize_stats->set_index_restoration_cause(
           InitializeStatsProto::TOTAL_CHECKSUM_MISMATCH);
->>>>>>> 0b4a315c
       status = RegenerateDerivedFiles(initialize_stats,
                                       should_log_document_store_recovery_cause);
     }
@@ -375,11 +341,7 @@
         // Index is inconsistent with the document store, we need to restore the
         // index.
         initialize_stats->set_index_restoration_cause(
-<<<<<<< HEAD
-            NativeInitializeStats::INCONSISTENT_WITH_GROUND_TRUTH);
-=======
             InitializeStatsProto::INCONSISTENT_WITH_GROUND_TRUTH);
->>>>>>> 0b4a315c
         std::unique_ptr<Timer> index_restore_timer = clock_->GetNewTimer();
         status = RestoreIndexIfNeeded();
         initialize_stats->set_index_restoration_latency_ms(
@@ -397,11 +359,7 @@
 }
 
 libtextclassifier3::Status IcingSearchEngine::InitializeMembers(
-<<<<<<< HEAD
-    NativeInitializeStats* initialize_stats) {
-=======
     InitializeStatsProto* initialize_stats) {
->>>>>>> 0b4a315c
   ICING_RETURN_ERROR_IF_NULL(initialize_stats);
   ICING_RETURN_IF_ERROR(InitializeOptions());
   ICING_RETURN_IF_ERROR(InitializeSchemaStore(initialize_stats));
@@ -434,11 +392,7 @@
 }
 
 libtextclassifier3::Status IcingSearchEngine::InitializeSchemaStore(
-<<<<<<< HEAD
-    NativeInitializeStats* initialize_stats) {
-=======
     InitializeStatsProto* initialize_stats) {
->>>>>>> 0b4a315c
   ICING_RETURN_ERROR_IF_NULL(initialize_stats);
 
   const std::string schema_store_dir =
@@ -456,11 +410,7 @@
 }
 
 libtextclassifier3::Status IcingSearchEngine::InitializeDocumentStore(
-<<<<<<< HEAD
-    NativeInitializeStats* initialize_stats) {
-=======
     InitializeStatsProto* initialize_stats) {
->>>>>>> 0b4a315c
   ICING_RETURN_ERROR_IF_NULL(initialize_stats);
 
   const std::string document_dir =
@@ -480,11 +430,7 @@
 }
 
 libtextclassifier3::Status IcingSearchEngine::InitializeIndex(
-<<<<<<< HEAD
-    NativeInitializeStats* initialize_stats) {
-=======
     InitializeStatsProto* initialize_stats) {
->>>>>>> 0b4a315c
   ICING_RETURN_ERROR_IF_NULL(initialize_stats);
 
   const std::string index_dir = MakeIndexDirectoryPath(options_.base_dir());
@@ -505,11 +451,7 @@
     }
 
     initialize_stats->set_index_restoration_cause(
-<<<<<<< HEAD
-        NativeInitializeStats::IO_ERROR);
-=======
         InitializeStatsProto::IO_ERROR);
->>>>>>> 0b4a315c
 
     // Try recreating it from scratch and re-indexing everything.
     ICING_ASSIGN_OR_RETURN(index_,
@@ -559,11 +501,7 @@
 }
 
 libtextclassifier3::Status IcingSearchEngine::RegenerateDerivedFiles(
-<<<<<<< HEAD
-    NativeInitializeStats* initialize_stats, bool log_document_store_stats) {
-=======
     InitializeStatsProto* initialize_stats, bool log_document_store_stats) {
->>>>>>> 0b4a315c
   // Measure the latency of the data recovery. The cause of the recovery should
   // be logged by the caller.
   std::unique_ptr<Timer> timer = clock_->GetNewTimer();
@@ -746,13 +684,8 @@
 
   PutResultProto result_proto;
   StatusProto* result_status = result_proto.mutable_status();
-<<<<<<< HEAD
-  NativePutDocumentStats* put_document_stats =
-      result_proto.mutable_native_put_document_stats();
-=======
   PutDocumentStatsProto* put_document_stats =
       result_proto.mutable_put_document_stats();
->>>>>>> 0b4a315c
 
   // Lock must be acquired before validation because the DocumentStore uses
   // the schema file to validate, and the schema could be changed in
@@ -764,7 +697,6 @@
     put_document_stats->set_latency_ms(put_timer->GetElapsedMilliseconds());
     return result_proto;
   }
-<<<<<<< HEAD
 
   auto tokenized_document_or = TokenizedDocument::Create(
       schema_store_.get(), language_segmenter_.get(), std::move(document));
@@ -776,19 +708,6 @@
   TokenizedDocument tokenized_document(
       std::move(tokenized_document_or).ValueOrDie());
 
-=======
-
-  auto tokenized_document_or = TokenizedDocument::Create(
-      schema_store_.get(), language_segmenter_.get(), std::move(document));
-  if (!tokenized_document_or.ok()) {
-    TransformStatus(tokenized_document_or.status(), result_status);
-    put_document_stats->set_latency_ms(put_timer->GetElapsedMilliseconds());
-    return result_proto;
-  }
-  TokenizedDocument tokenized_document(
-      std::move(tokenized_document_or).ValueOrDie());
-
->>>>>>> 0b4a315c
   auto document_id_or =
       document_store_->Put(tokenized_document.document(),
                            tokenized_document.num_tokens(), put_document_stats);
@@ -916,13 +835,8 @@
     return result_proto;
   }
 
-<<<<<<< HEAD
-  NativeDeleteStats* delete_stats = result_proto.mutable_delete_stats();
-  delete_stats->set_delete_type(NativeDeleteStats::DeleteType::SINGLE);
-=======
   DeleteStatsProto* delete_stats = result_proto.mutable_delete_stats();
   delete_stats->set_delete_type(DeleteStatsProto::DeleteType::SINGLE);
->>>>>>> 0b4a315c
 
   std::unique_ptr<Timer> delete_timer = clock_->GetNewTimer();
   // TODO(b/144458732): Implement a more robust version of TC_RETURN_IF_ERROR
@@ -954,17 +868,10 @@
     result_status->set_message("IcingSearchEngine has not been initialized!");
     return delete_result;
   }
-<<<<<<< HEAD
-
-  NativeDeleteStats* delete_stats = delete_result.mutable_delete_stats();
-  delete_stats->set_delete_type(NativeDeleteStats::DeleteType::NAMESPACE);
-
-=======
 
   DeleteStatsProto* delete_stats = delete_result.mutable_delete_stats();
   delete_stats->set_delete_type(DeleteStatsProto::DeleteType::NAMESPACE);
 
->>>>>>> 0b4a315c
   std::unique_ptr<Timer> delete_timer = clock_->GetNewTimer();
   // TODO(b/144458732): Implement a more robust version of TC_RETURN_IF_ERROR
   // that can support error logging.
@@ -995,17 +902,10 @@
     result_status->set_message("IcingSearchEngine has not been initialized!");
     return delete_result;
   }
-<<<<<<< HEAD
-
-  NativeDeleteStats* delete_stats = delete_result.mutable_delete_stats();
-  delete_stats->set_delete_type(NativeDeleteStats::DeleteType::SCHEMA_TYPE);
-
-=======
 
   DeleteStatsProto* delete_stats = delete_result.mutable_delete_stats();
   delete_stats->set_delete_type(DeleteStatsProto::DeleteType::SCHEMA_TYPE);
 
->>>>>>> 0b4a315c
   std::unique_ptr<Timer> delete_timer = clock_->GetNewTimer();
   // TODO(b/144458732): Implement a more robust version of TC_RETURN_IF_ERROR
   // that can support error logging.
@@ -1039,13 +939,8 @@
     return result_proto;
   }
 
-<<<<<<< HEAD
-  NativeDeleteStats* delete_stats = result_proto.mutable_delete_stats();
-  delete_stats->set_delete_type(NativeDeleteStats::DeleteType::QUERY);
-=======
   DeleteStatsProto* delete_stats = result_proto.mutable_delete_stats();
   delete_stats->set_delete_type(DeleteStatsProto::DeleteType::QUERY);
->>>>>>> 0b4a315c
 
   std::unique_ptr<Timer> delete_timer = clock_->GetNewTimer();
   libtextclassifier3::Status status =
@@ -1136,8 +1031,6 @@
     return result_proto;
   }
 
-<<<<<<< HEAD
-=======
   std::unique_ptr<Timer> optimize_timer = clock_->GetNewTimer();
   OptimizeStatsProto* optimize_stats = result_proto.mutable_optimize_stats();
   int64_t before_size = filesystem_->GetDiskUsage(options_.base_dir().c_str());
@@ -1148,7 +1041,6 @@
     optimize_stats->set_storage_size_before(-1);
   }
 
->>>>>>> 0b4a315c
   // Releases result / query cache if any
   result_state_manager_.InvalidateAllResultStates();
 
@@ -1190,11 +1082,8 @@
   }
 
   libtextclassifier3::Status index_restoration_status = RestoreIndexIfNeeded();
-<<<<<<< HEAD
-=======
   optimize_stats->set_index_restoration_latency_ms(
       optimize_index_timer->GetElapsedMilliseconds());
->>>>>>> 0b4a315c
   if (!index_restoration_status.ok()) {
     status = absl_ports::Annotate(
         absl_ports::InternalError(
@@ -1251,8 +1140,6 @@
     return result_proto;
   }
 
-<<<<<<< HEAD
-=======
   // Read the optimize status to get the time that we last ran.
   std::string optimize_status_filename =
       absl_ports::StrCat(options_.base_dir(), "/", kOptimizeStatusFilename);
@@ -1269,7 +1156,6 @@
                            ->last_successful_optimize_run_time_ms());
   }
 
->>>>>>> 0b4a315c
   // Get stats from DocumentStore
   auto doc_store_optimize_info_or = document_store_->GetOptimizeInfo();
   if (!doc_store_optimize_info_or.ok()) {
@@ -1305,8 +1191,6 @@
   return result_proto;
 }
 
-<<<<<<< HEAD
-=======
 StorageInfoResultProto IcingSearchEngine::GetStorageInfo() {
   StorageInfoResultProto result;
   absl_ports::shared_lock l(&mutex_);
@@ -1333,7 +1217,6 @@
   return result;
 }
 
->>>>>>> 0b4a315c
 libtextclassifier3::Status IcingSearchEngine::InternalPersistToDisk() {
   ICING_RETURN_IF_ERROR(schema_store_->PersistToDisk());
   ICING_RETURN_IF_ERROR(document_store_->PersistToDisk());
@@ -1421,11 +1304,7 @@
     return result_proto;
   }
 
-<<<<<<< HEAD
-  NativeQueryStats* query_stats = result_proto.mutable_query_stats();
-=======
   QueryStatsProto* query_stats = result_proto.mutable_query_stats();
->>>>>>> 0b4a315c
   std::unique_ptr<Timer> overall_timer = clock_->GetNewTimer();
 
   libtextclassifier3::Status status = ValidateResultSpec(result_spec);
@@ -1573,11 +1452,7 @@
     return result_proto;
   }
 
-<<<<<<< HEAD
-  NativeQueryStats* query_stats = result_proto.mutable_query_stats();
-=======
   QueryStatsProto* query_stats = result_proto.mutable_query_stats();
->>>>>>> 0b4a315c
   query_stats->set_is_first_page(false);
 
   std::unique_ptr<Timer> overall_timer = clock_->GetNewTimer();
@@ -1656,12 +1531,8 @@
   result_state_manager_.InvalidateResultState(next_page_token);
 }
 
-<<<<<<< HEAD
-libtextclassifier3::Status IcingSearchEngine::OptimizeDocumentStore() {
-=======
 libtextclassifier3::Status IcingSearchEngine::OptimizeDocumentStore(
     OptimizeStatsProto* optimize_stats) {
->>>>>>> 0b4a315c
   // Gets the current directory path and an empty tmp directory path for
   // document store optimization.
   const std::string current_document_dir =
@@ -1678,11 +1549,7 @@
 
   // Copies valid document data to tmp directory
   auto optimize_status = document_store_->OptimizeInto(
-<<<<<<< HEAD
-      temporary_document_dir, language_segmenter_.get());
-=======
       temporary_document_dir, language_segmenter_.get(), optimize_stats);
->>>>>>> 0b4a315c
 
   // Handles error if any
   if (!optimize_status.ok()) {
