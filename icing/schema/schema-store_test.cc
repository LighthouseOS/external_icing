// Copyright (C) 2019 Google LLC
//
// Licensed under the Apache License, Version 2.0 (the "License");
// you may not use this file except in compliance with the License.
// You may obtain a copy of the License at
//
//      http://www.apache.org/licenses/LICENSE-2.0
//
// Unless required by applicable law or agreed to in writing, software
// distributed under the License is distributed on an "AS IS" BASIS,
// WITHOUT WARRANTIES OR CONDITIONS OF ANY KIND, either express or implied.
// See the License for the specific language governing permissions and
// limitations under the License.

#include "icing/schema/schema-store.h"

#include <memory>
#include <string>
#include <vector>

#include "gmock/gmock.h"
#include "gtest/gtest.h"
#include "icing/absl_ports/str_cat.h"
#include "icing/file/filesystem.h"
#include "icing/portable/equals-proto.h"
#include "icing/proto/document.pb.h"
#include "icing/proto/schema.pb.h"
#include "icing/schema/schema-util.h"
#include "icing/schema/section-manager.h"
#include "icing/schema/section.h"
#include "icing/store/document-filter-data.h"
#include "icing/testing/common-matchers.h"
#include "icing/testing/fake-clock.h"
#include "icing/testing/tmp-directory.h"
<<<<<<< HEAD
#include "icing/testing/fake-clock.h"
=======
#include "icing/util/crc32.h"
>>>>>>> 0b4a315c

namespace icing {
namespace lib {

namespace {

using ::icing::lib::portable_equals_proto::EqualsProto;
using ::testing::ElementsAre;
using ::testing::Eq;
using ::testing::Ge;
using ::testing::Not;
using ::testing::Pointee;

PropertyConfigProto CreateProperty(
    std::string_view name, PropertyConfigProto::DataType::Code datatype,
    PropertyConfigProto::Cardinality::Code cardinality,
    TermMatchType::Code match_type,
    StringIndexingConfig::TokenizerType::Code tokenizer_type) {
  PropertyConfigProto property;
  property.set_property_name(std::string(name));
  property.set_data_type(datatype);
  property.set_cardinality(cardinality);
  property.mutable_string_indexing_config()->set_term_match_type(match_type);
  property.mutable_string_indexing_config()->set_tokenizer_type(tokenizer_type);
  return property;
}

class SchemaStoreTest : public ::testing::Test {
 protected:
  SchemaStoreTest() : test_dir_(GetTestTempDir() + "/icing") {
    filesystem_.CreateDirectoryRecursively(test_dir_.c_str());

    auto type = schema_.add_types();
    type->set_schema_type("email");

    // Add an indexed property so we generate section metadata on it
    auto property = type->add_properties();
<<<<<<< HEAD
    property->set_property_name("subject");
    property->set_data_type(PropertyConfigProto::DataType::STRING);
    property->set_cardinality(PropertyConfigProto::Cardinality::OPTIONAL);
    property->mutable_string_indexing_config()->set_term_match_type(
        TermMatchType::EXACT_ONLY);
    property->mutable_string_indexing_config()->set_tokenizer_type(
        StringIndexingConfig::TokenizerType::PLAIN);
=======
    *property = CreateProperty("subject", PropertyConfigProto::DataType::STRING,
                               PropertyConfigProto::Cardinality::OPTIONAL,
                               TermMatchType::EXACT_ONLY,
                               StringIndexingConfig::TokenizerType::PLAIN);
>>>>>>> 0b4a315c
  }

  void TearDown() override {
    filesystem_.DeleteDirectoryRecursively(test_dir_.c_str());
  }

  const Filesystem filesystem_;
  const std::string test_dir_;
  SchemaProto schema_;
  const FakeClock fake_clock_;
};

TEST_F(SchemaStoreTest, CreationWithNullPointerShouldFail) {
<<<<<<< HEAD
  EXPECT_THAT(SchemaStore::Create(/*filesystem=*/nullptr, test_dir_, &fake_clock_),
              StatusIs(libtextclassifier3::StatusCode::FAILED_PRECONDITION));
=======
  EXPECT_THAT(
      SchemaStore::Create(/*filesystem=*/nullptr, test_dir_, &fake_clock_),
      StatusIs(libtextclassifier3::StatusCode::FAILED_PRECONDITION));
>>>>>>> 0b4a315c
}

TEST_F(SchemaStoreTest, CorruptSchemaError) {
  {
    ICING_ASSERT_OK_AND_ASSIGN(
        std::unique_ptr<SchemaStore> schema_store,
        SchemaStore::Create(&filesystem_, test_dir_, &fake_clock_));

    // Set it for the first time
    SchemaStore::SetSchemaResult result;
    result.success = true;
    EXPECT_THAT(schema_store->SetSchema(schema_),
                IsOkAndHolds(EqualsSetSchemaResult(result)));
    ICING_ASSERT_OK_AND_ASSIGN(const SchemaProto* actual_schema,
                               schema_store->GetSchema());
    EXPECT_THAT(*actual_schema, EqualsProto(schema_));
  }

  // "Corrupt" the  ground truth schema by adding new data to it. This will mess
  // up the checksum of the schema store

  SchemaProto corrupt_schema;
  auto type = corrupt_schema.add_types();
  type->set_schema_type("corrupted");

  const std::string schema_file = absl_ports::StrCat(test_dir_, "/schema.pb");
  const std::string serialized_schema = corrupt_schema.SerializeAsString();

  filesystem_.Write(schema_file.c_str(), serialized_schema.data(),
                    serialized_schema.size());

  // If ground truth was corrupted, we won't know what to do
  EXPECT_THAT(SchemaStore::Create(&filesystem_, test_dir_, &fake_clock_),
              StatusIs(libtextclassifier3::StatusCode::INTERNAL));
}

TEST_F(SchemaStoreTest, RecoverCorruptDerivedFileOk) {
  {
    ICING_ASSERT_OK_AND_ASSIGN(
        std::unique_ptr<SchemaStore> schema_store,
        SchemaStore::Create(&filesystem_, test_dir_, &fake_clock_));

    // Set it for the first time
    SchemaStore::SetSchemaResult result;
    result.success = true;
    EXPECT_THAT(schema_store->SetSchema(schema_),
                IsOkAndHolds(EqualsSetSchemaResult(result)));
    ICING_ASSERT_OK_AND_ASSIGN(const SchemaProto* actual_schema,
                               schema_store->GetSchema());
    EXPECT_THAT(*actual_schema, EqualsProto(schema_));

    EXPECT_THAT(schema_store->GetSchemaTypeId("email"), IsOkAndHolds(0));
  }

  // "Corrupt" the derived SchemaTypeIds by deleting the entire directory. This
  // will mess up the initialization of schema store, causing everything to be
  // regenerated from ground truth

  const std::string schema_type_mapper_dir =
      absl_ports::StrCat(test_dir_, "/schema_type_mapper");
  filesystem_.DeleteDirectoryRecursively(schema_type_mapper_dir.c_str());

  ICING_ASSERT_OK_AND_ASSIGN(
      std::unique_ptr<SchemaStore> schema_store,
      SchemaStore::Create(&filesystem_, test_dir_, &fake_clock_));

  // Everything looks fine, ground truth and derived data
  ICING_ASSERT_OK_AND_ASSIGN(const SchemaProto* actual_schema,
                             schema_store->GetSchema());
  EXPECT_THAT(*actual_schema, EqualsProto(schema_));
  EXPECT_THAT(schema_store->GetSchemaTypeId("email"), IsOkAndHolds(0));
}

TEST_F(SchemaStoreTest, RecoverBadChecksumOk) {
  {
    ICING_ASSERT_OK_AND_ASSIGN(
        std::unique_ptr<SchemaStore> schema_store,
        SchemaStore::Create(&filesystem_, test_dir_, &fake_clock_));

    // Set it for the first time
    SchemaStore::SetSchemaResult result;
    result.success = true;
    EXPECT_THAT(schema_store->SetSchema(schema_),
                IsOkAndHolds(EqualsSetSchemaResult(result)));
    ICING_ASSERT_OK_AND_ASSIGN(const SchemaProto* actual_schema,
                               schema_store->GetSchema());
    EXPECT_THAT(*actual_schema, EqualsProto(schema_));

    EXPECT_THAT(schema_store->GetSchemaTypeId("email"), IsOkAndHolds(0));
  }

  // Change the SchemaStore's header combined checksum so that it won't match
  // the recalculated checksum on initialization. This will force a regeneration
  // of derived files from ground truth.
  const std::string header_file =
      absl_ports::StrCat(test_dir_, "/schema_store_header");
  SchemaStore::Header header;
  header.magic = SchemaStore::Header::kMagic;
  header.checksum = 10;  // Arbitrary garbage checksum
  filesystem_.DeleteFile(header_file.c_str());
  filesystem_.Write(header_file.c_str(), &header, sizeof(header));

  ICING_ASSERT_OK_AND_ASSIGN(
      std::unique_ptr<SchemaStore> schema_store,
      SchemaStore::Create(&filesystem_, test_dir_, &fake_clock_));

  // Everything looks fine, ground truth and derived data
  ICING_ASSERT_OK_AND_ASSIGN(const SchemaProto* actual_schema,
                             schema_store->GetSchema());
  EXPECT_THAT(*actual_schema, EqualsProto(schema_));
  EXPECT_THAT(schema_store->GetSchemaTypeId("email"), IsOkAndHolds(0));
}

TEST_F(SchemaStoreTest, CreateNoPreviousSchemaOk) {
<<<<<<< HEAD
  EXPECT_THAT(SchemaStore::Create(&filesystem_, test_dir_, &fake_clock_), IsOk());
=======
  ICING_ASSERT_OK_AND_ASSIGN(
      std::unique_ptr<SchemaStore> store,
      SchemaStore::Create(&filesystem_, test_dir_, &fake_clock_));

  // The apis to retrieve information about the schema should fail gracefully.
  EXPECT_THAT(store->GetSchema(),
              StatusIs(libtextclassifier3::StatusCode::NOT_FOUND));
  EXPECT_THAT(store->GetSchemaTypeConfig("foo"),
              StatusIs(libtextclassifier3::StatusCode::FAILED_PRECONDITION));
  EXPECT_THAT(store->GetSchemaTypeId("foo"),
              StatusIs(libtextclassifier3::StatusCode::FAILED_PRECONDITION));
  EXPECT_THAT(store->GetSectionMetadata(/*schema_type_id=*/0, /*section_id=*/0),
              StatusIs(libtextclassifier3::StatusCode::FAILED_PRECONDITION));

  // The apis to extract content from a document should fail gracefully.
  DocumentProto doc;
  PropertyProto* prop = doc.add_properties();
  prop->set_name("name");
  prop->add_string_values("foo bar baz");

  EXPECT_THAT(store->GetStringSectionContent(doc, /*section_id=*/0),
              StatusIs(libtextclassifier3::StatusCode::FAILED_PRECONDITION));
  EXPECT_THAT(store->GetStringSectionContent(doc, "name"),
              StatusIs(libtextclassifier3::StatusCode::FAILED_PRECONDITION));
  EXPECT_THAT(store->ExtractSections(doc),
              StatusIs(libtextclassifier3::StatusCode::FAILED_PRECONDITION));

  // The apis to persist and checksum data should succeed.
  EXPECT_THAT(store->ComputeChecksum(), IsOkAndHolds(Crc32()));
  EXPECT_THAT(store->PersistToDisk(), IsOk());
>>>>>>> 0b4a315c
}

TEST_F(SchemaStoreTest, CreateWithPreviousSchemaOk) {
  ICING_ASSERT_OK_AND_ASSIGN(
      std::unique_ptr<SchemaStore> schema_store,
      SchemaStore::Create(&filesystem_, test_dir_, &fake_clock_));

  SchemaStore::SetSchemaResult result;
  result.success = true;
  EXPECT_THAT(schema_store->SetSchema(schema_),
              IsOkAndHolds(EqualsSetSchemaResult(result)));

  schema_store.reset();
<<<<<<< HEAD
  EXPECT_THAT(SchemaStore::Create(&filesystem_, test_dir_, &fake_clock_), IsOk());
=======
  EXPECT_THAT(SchemaStore::Create(&filesystem_, test_dir_, &fake_clock_),
              IsOk());
>>>>>>> 0b4a315c
}

TEST_F(SchemaStoreTest, MultipleCreateOk) {
  DocumentProto document;
  document.set_schema("email");
  auto properties = document.add_properties();
  properties->set_name("subject");
  properties->add_string_values("subject_content");

  ICING_ASSERT_OK_AND_ASSIGN(
      std::unique_ptr<SchemaStore> schema_store,
      SchemaStore::Create(&filesystem_, test_dir_, &fake_clock_));

  SchemaStore::SetSchemaResult result;
  result.success = true;
  EXPECT_THAT(schema_store->SetSchema(schema_),
              IsOkAndHolds(EqualsSetSchemaResult(result)));

  // Verify that our in-memory structures are ok
  EXPECT_THAT(schema_store->GetSchemaTypeConfig("email"),
              IsOkAndHolds(Pointee(EqualsProto(schema_.types(0)))));
  ICING_ASSERT_OK_AND_ASSIGN(std::vector<Section> sections,
                             schema_store->ExtractSections(document));
  EXPECT_THAT(sections[0].content, ElementsAre("subject_content"));

  // Verify that our persisted data is ok
  EXPECT_THAT(schema_store->GetSchemaTypeId("email"), IsOkAndHolds(0));

  schema_store.reset();
  ICING_ASSERT_OK_AND_ASSIGN(
      schema_store, SchemaStore::Create(&filesystem_, test_dir_, &fake_clock_));

  // Verify that our in-memory structures are ok
  EXPECT_THAT(schema_store->GetSchemaTypeConfig("email"),
              IsOkAndHolds(Pointee(EqualsProto(schema_.types(0)))));

  ICING_ASSERT_OK_AND_ASSIGN(sections, schema_store->ExtractSections(document));
  EXPECT_THAT(sections[0].content, ElementsAre("subject_content"));

  // Verify that our persisted data is ok
  EXPECT_THAT(schema_store->GetSchemaTypeId("email"), IsOkAndHolds(0));
}

TEST_F(SchemaStoreTest, SetNewSchemaOk) {
  ICING_ASSERT_OK_AND_ASSIGN(
      std::unique_ptr<SchemaStore> schema_store,
      SchemaStore::Create(&filesystem_, test_dir_, &fake_clock_));

  // Set it for the first time
  SchemaStore::SetSchemaResult result;
  result.success = true;
  EXPECT_THAT(schema_store->SetSchema(schema_),
              IsOkAndHolds(EqualsSetSchemaResult(result)));
  ICING_ASSERT_OK_AND_ASSIGN(const SchemaProto* actual_schema,
                             schema_store->GetSchema());
  EXPECT_THAT(*actual_schema, EqualsProto(schema_));
}

TEST_F(SchemaStoreTest, SetSameSchemaOk) {
  ICING_ASSERT_OK_AND_ASSIGN(
      std::unique_ptr<SchemaStore> schema_store,
      SchemaStore::Create(&filesystem_, test_dir_, &fake_clock_));

  // Set it for the first time
  SchemaStore::SetSchemaResult result;
  result.success = true;
  EXPECT_THAT(schema_store->SetSchema(schema_),
              IsOkAndHolds(EqualsSetSchemaResult(result)));
  ICING_ASSERT_OK_AND_ASSIGN(const SchemaProto* actual_schema,
                             schema_store->GetSchema());
  EXPECT_THAT(*actual_schema, EqualsProto(schema_));

  // And one more for fun
  EXPECT_THAT(schema_store->SetSchema(schema_),
              IsOkAndHolds(EqualsSetSchemaResult(result)));
  ICING_ASSERT_OK_AND_ASSIGN(actual_schema, schema_store->GetSchema());
  EXPECT_THAT(*actual_schema, EqualsProto(schema_));
}

TEST_F(SchemaStoreTest, SetIncompatibleSchemaOk) {
  ICING_ASSERT_OK_AND_ASSIGN(
      std::unique_ptr<SchemaStore> schema_store,
      SchemaStore::Create(&filesystem_, test_dir_, &fake_clock_));

  // Set it for the first time
  SchemaStore::SetSchemaResult result;
  result.success = true;
  EXPECT_THAT(schema_store->SetSchema(schema_),
              IsOkAndHolds(EqualsSetSchemaResult(result)));
  ICING_ASSERT_OK_AND_ASSIGN(const SchemaProto* actual_schema,
                             schema_store->GetSchema());
  EXPECT_THAT(*actual_schema, EqualsProto(schema_));

  // Make the schema incompatible by removing a type.
  schema_.clear_types();

  // Set the incompatible schema
  result.success = false;
  result.schema_types_deleted_by_name.emplace("email");
  result.schema_types_deleted_by_id.emplace(0);
  EXPECT_THAT(schema_store->SetSchema(schema_),
              IsOkAndHolds(EqualsSetSchemaResult(result)));
}

TEST_F(SchemaStoreTest, SetSchemaWithAddedTypeOk) {
  ICING_ASSERT_OK_AND_ASSIGN(
      std::unique_ptr<SchemaStore> schema_store,
      SchemaStore::Create(&filesystem_, test_dir_, &fake_clock_));

  SchemaProto schema;
  auto type = schema.add_types();
  type->set_schema_type("email");

  // Set it for the first time
  SchemaStore::SetSchemaResult result;
  result.success = true;
  EXPECT_THAT(schema_store->SetSchema(schema),
              IsOkAndHolds(EqualsSetSchemaResult(result)));
  ICING_ASSERT_OK_AND_ASSIGN(const SchemaProto* actual_schema,
                             schema_store->GetSchema());
  EXPECT_THAT(*actual_schema, EqualsProto(schema));

  // Add a type, shouldn't affect the index or cached SchemaTypeIds
  type = schema.add_types();
  type->set_schema_type("new_type");

  // Set the compatible schema
  EXPECT_THAT(schema_store->SetSchema(schema),
              IsOkAndHolds(EqualsSetSchemaResult(result)));
  ICING_ASSERT_OK_AND_ASSIGN(actual_schema, schema_store->GetSchema());
  EXPECT_THAT(*actual_schema, EqualsProto(schema));
}

TEST_F(SchemaStoreTest, SetSchemaWithDeletedTypeOk) {
  ICING_ASSERT_OK_AND_ASSIGN(
      std::unique_ptr<SchemaStore> schema_store,
      SchemaStore::Create(&filesystem_, test_dir_, &fake_clock_));

  SchemaProto schema;
  auto type = schema.add_types();
  type->set_schema_type("email");
  type = schema.add_types();
  type->set_schema_type("message");

  // Set it for the first time
  SchemaStore::SetSchemaResult result;
  result.success = true;
  EXPECT_THAT(schema_store->SetSchema(schema),
              IsOkAndHolds(EqualsSetSchemaResult(result)));
  ICING_ASSERT_OK_AND_ASSIGN(const SchemaProto* actual_schema,
                             schema_store->GetSchema());
  EXPECT_THAT(*actual_schema, EqualsProto(schema));

  ICING_ASSERT_OK_AND_ASSIGN(SchemaTypeId old_email_schema_type_id,
                             schema_store->GetSchemaTypeId("email"));
  ICING_ASSERT_OK_AND_ASSIGN(SchemaTypeId old_message_schema_type_id,
                             schema_store->GetSchemaTypeId("message"));

  // Remove "email" type, this also changes previous SchemaTypeIds
  schema.Clear();
  type = schema.add_types();
  type->set_schema_type("message");

  SchemaStore::SetSchemaResult incompatible_result;
  incompatible_result.success = false;
  incompatible_result.old_schema_type_ids_changed.emplace(
      old_message_schema_type_id);
  incompatible_result.schema_types_deleted_by_name.emplace("email");
  incompatible_result.schema_types_deleted_by_id.emplace(
      old_email_schema_type_id);

  // Can't set the incompatible schema
  EXPECT_THAT(schema_store->SetSchema(schema),
              IsOkAndHolds(EqualsSetSchemaResult(incompatible_result)));

  SchemaStore::SetSchemaResult force_result;
  force_result.success = true;
  force_result.old_schema_type_ids_changed.emplace(old_message_schema_type_id);
  force_result.schema_types_deleted_by_name.emplace("email");
  force_result.schema_types_deleted_by_id.emplace(old_email_schema_type_id);

  // Force set the incompatible schema
  EXPECT_THAT(schema_store->SetSchema(
                  schema, /*ignore_errors_and_delete_documents=*/true),
              IsOkAndHolds(EqualsSetSchemaResult(force_result)));
  ICING_ASSERT_OK_AND_ASSIGN(actual_schema, schema_store->GetSchema());
  EXPECT_THAT(*actual_schema, EqualsProto(schema));
}

TEST_F(SchemaStoreTest, SetSchemaWithReorderedTypesOk) {
  ICING_ASSERT_OK_AND_ASSIGN(
      std::unique_ptr<SchemaStore> schema_store,
      SchemaStore::Create(&filesystem_, test_dir_, &fake_clock_));

  SchemaProto schema;
  auto type = schema.add_types();
  type->set_schema_type("email");
  type = schema.add_types();
  type->set_schema_type("message");

  // Set it for the first time
  SchemaStore::SetSchemaResult result;
  result.success = true;
  EXPECT_THAT(schema_store->SetSchema(schema),
              IsOkAndHolds(EqualsSetSchemaResult(result)));
  ICING_ASSERT_OK_AND_ASSIGN(const SchemaProto* actual_schema,
                             schema_store->GetSchema());
  EXPECT_THAT(*actual_schema, EqualsProto(schema));

  // Reorder the types
  schema.clear_types();
  type = schema.add_types();
  type->set_schema_type("message");
  type = schema.add_types();
  type->set_schema_type("email");

  // Since we assign SchemaTypeIds based on order in the SchemaProto, this will
  // cause SchemaTypeIds to change
  result.old_schema_type_ids_changed.emplace(0);  // Old SchemaTypeId of "email"
  result.old_schema_type_ids_changed.emplace(
      1);  // Old SchemaTypeId of "message"

  // Set the compatible schema
  EXPECT_THAT(schema_store->SetSchema(schema),
              IsOkAndHolds(EqualsSetSchemaResult(result)));
  ICING_ASSERT_OK_AND_ASSIGN(actual_schema, schema_store->GetSchema());
  EXPECT_THAT(*actual_schema, EqualsProto(schema));
}

TEST_F(SchemaStoreTest, SetSchemaThatRequiresReindexingOk) {
  ICING_ASSERT_OK_AND_ASSIGN(
      std::unique_ptr<SchemaStore> schema_store,
      SchemaStore::Create(&filesystem_, test_dir_, &fake_clock_));

  SchemaProto schema;
  auto type = schema.add_types();
  type->set_schema_type("email");

  // Add an unindexed property
  auto property = type->add_properties();
  property->set_property_name("subject");
  property->set_data_type(PropertyConfigProto::DataType::STRING);
  property->set_cardinality(PropertyConfigProto::Cardinality::OPTIONAL);

  // Set it for the first time
  SchemaStore::SetSchemaResult result;
  result.success = true;
  EXPECT_THAT(schema_store->SetSchema(schema),
              IsOkAndHolds(EqualsSetSchemaResult(result)));
  ICING_ASSERT_OK_AND_ASSIGN(const SchemaProto* actual_schema,
                             schema_store->GetSchema());
  EXPECT_THAT(*actual_schema, EqualsProto(schema));

  // Make a previously unindexed property indexed
  property = schema.mutable_types(0)->mutable_properties(0);
  property->mutable_string_indexing_config()->set_term_match_type(
      TermMatchType::EXACT_ONLY);
  property->mutable_string_indexing_config()->set_tokenizer_type(
      StringIndexingConfig::TokenizerType::PLAIN);

  // With a new indexed property, we'll need to reindex
  result.index_incompatible = true;

  // Set the compatible schema
  EXPECT_THAT(schema_store->SetSchema(schema),
              IsOkAndHolds(EqualsSetSchemaResult(result)));
  ICING_ASSERT_OK_AND_ASSIGN(actual_schema, schema_store->GetSchema());
  EXPECT_THAT(*actual_schema, EqualsProto(schema));
}

TEST_F(SchemaStoreTest, SetSchemaWithIncompatibleTypesOk) {
  ICING_ASSERT_OK_AND_ASSIGN(
      std::unique_ptr<SchemaStore> schema_store,
      SchemaStore::Create(&filesystem_, test_dir_, &fake_clock_));

  SchemaProto schema;
  auto type = schema.add_types();
  type->set_schema_type("email");

  // Add a STRING property
  auto property = type->add_properties();
  property->set_property_name("subject");
  property->set_data_type(PropertyConfigProto::DataType::STRING);
  property->set_cardinality(PropertyConfigProto::Cardinality::OPTIONAL);

  // Set it for the first time
  SchemaStore::SetSchemaResult result;
  result.success = true;
  EXPECT_THAT(schema_store->SetSchema(schema),
              IsOkAndHolds(EqualsSetSchemaResult(result)));
  ICING_ASSERT_OK_AND_ASSIGN(const SchemaProto* actual_schema,
                             schema_store->GetSchema());
  EXPECT_THAT(*actual_schema, EqualsProto(schema));

  ICING_ASSERT_OK_AND_ASSIGN(SchemaTypeId old_email_schema_type_id,
                             schema_store->GetSchemaTypeId("email"));

  // Make a previously STRING property into DOUBLE
  property = schema.mutable_types(0)->mutable_properties(0);
  property->set_data_type(PropertyConfigProto::DataType::DOUBLE);

  SchemaStore::SetSchemaResult incompatible_result;
  incompatible_result.success = false;
  incompatible_result.schema_types_incompatible_by_name.emplace("email");
  incompatible_result.schema_types_incompatible_by_id.emplace(
      old_email_schema_type_id);

  // Can't set the incompatible schema
  EXPECT_THAT(schema_store->SetSchema(schema),
              IsOkAndHolds(EqualsSetSchemaResult(incompatible_result)));

  SchemaStore::SetSchemaResult force_result;
  force_result.success = true;
  force_result.schema_types_incompatible_by_name.emplace("email");
  force_result.schema_types_incompatible_by_id.emplace(
      old_email_schema_type_id);

  // Force set the incompatible schema
  EXPECT_THAT(schema_store->SetSchema(
                  schema, /*ignore_errors_and_delete_documents=*/true),
              IsOkAndHolds(EqualsSetSchemaResult(force_result)));
  ICING_ASSERT_OK_AND_ASSIGN(actual_schema, schema_store->GetSchema());
  EXPECT_THAT(*actual_schema, EqualsProto(schema));
}

TEST_F(SchemaStoreTest, GetSchemaTypeId) {
  ICING_ASSERT_OK_AND_ASSIGN(
      std::unique_ptr<SchemaStore> schema_store,
      SchemaStore::Create(&filesystem_, test_dir_, &fake_clock_));

  schema_.clear_types();

  // Add a few schema types
  const std::string first_type = "first";
  auto type = schema_.add_types();
  type->set_schema_type(first_type);

  const std::string second_type = "second";
  type = schema_.add_types();
  type->set_schema_type(second_type);

  // Set it for the first time
  SchemaStore::SetSchemaResult result;
  result.success = true;
  EXPECT_THAT(schema_store->SetSchema(schema_),
              IsOkAndHolds(EqualsSetSchemaResult(result)));

  EXPECT_THAT(schema_store->GetSchemaTypeId(first_type), IsOkAndHolds(0));
  EXPECT_THAT(schema_store->GetSchemaTypeId(second_type), IsOkAndHolds(1));
}

TEST_F(SchemaStoreTest, ComputeChecksumDefaultOnEmptySchemaStore) {
  ICING_ASSERT_OK_AND_ASSIGN(
      std::unique_ptr<SchemaStore> schema_store,
      SchemaStore::Create(&filesystem_, test_dir_, &fake_clock_));

  Crc32 default_checksum;
  EXPECT_THAT(schema_store->ComputeChecksum(), IsOkAndHolds(default_checksum));
}

TEST_F(SchemaStoreTest, ComputeChecksumSameBetweenCalls) {
  ICING_ASSERT_OK_AND_ASSIGN(
      std::unique_ptr<SchemaStore> schema_store,
      SchemaStore::Create(&filesystem_, test_dir_, &fake_clock_));

  SchemaProto foo_schema;
  auto type_config = foo_schema.add_types();
  type_config->set_schema_type("foo");

  ICING_EXPECT_OK(schema_store->SetSchema(foo_schema));

  ICING_ASSERT_OK_AND_ASSIGN(Crc32 checksum, schema_store->ComputeChecksum());

  // Calling it again doesn't change the checksum
  EXPECT_THAT(schema_store->ComputeChecksum(), IsOkAndHolds(checksum));
}

TEST_F(SchemaStoreTest, ComputeChecksumSameAcrossInstances) {
  ICING_ASSERT_OK_AND_ASSIGN(
      std::unique_ptr<SchemaStore> schema_store,
      SchemaStore::Create(&filesystem_, test_dir_, &fake_clock_));

  SchemaProto foo_schema;
  auto type_config = foo_schema.add_types();
  type_config->set_schema_type("foo");

  ICING_EXPECT_OK(schema_store->SetSchema(foo_schema));

  ICING_ASSERT_OK_AND_ASSIGN(Crc32 checksum, schema_store->ComputeChecksum());

  // Destroy the previous instance and recreate SchemaStore
  schema_store.reset();

  ICING_ASSERT_OK_AND_ASSIGN(
      schema_store, SchemaStore::Create(&filesystem_, test_dir_, &fake_clock_));
  EXPECT_THAT(schema_store->ComputeChecksum(), IsOkAndHolds(checksum));
}

TEST_F(SchemaStoreTest, ComputeChecksumChangesOnModification) {
  ICING_ASSERT_OK_AND_ASSIGN(
      std::unique_ptr<SchemaStore> schema_store,
      SchemaStore::Create(&filesystem_, test_dir_, &fake_clock_));

  SchemaProto foo_schema;
  auto type_config = foo_schema.add_types();
  type_config->set_schema_type("foo");

  ICING_EXPECT_OK(schema_store->SetSchema(foo_schema));

  ICING_ASSERT_OK_AND_ASSIGN(Crc32 checksum, schema_store->ComputeChecksum());

  // Modifying the SchemaStore changes the checksum
  SchemaProto foo_bar_schema;
  type_config = foo_bar_schema.add_types();
  type_config->set_schema_type("foo");
  type_config = foo_bar_schema.add_types();
  type_config->set_schema_type("bar");

  ICING_EXPECT_OK(schema_store->SetSchema(foo_bar_schema));

  EXPECT_THAT(schema_store->ComputeChecksum(), IsOkAndHolds(Not(Eq(checksum))));
}

TEST_F(SchemaStoreTest, PersistToDiskFineForEmptySchemaStore) {
  ICING_ASSERT_OK_AND_ASSIGN(
      std::unique_ptr<SchemaStore> schema_store,
      SchemaStore::Create(&filesystem_, test_dir_, &fake_clock_));

  // Persisting is fine and shouldn't affect anything
  ICING_EXPECT_OK(schema_store->PersistToDisk());
}

TEST_F(SchemaStoreTest, PersistToDiskPreservesAcrossInstances) {
  ICING_ASSERT_OK_AND_ASSIGN(
      std::unique_ptr<SchemaStore> schema_store,
      SchemaStore::Create(&filesystem_, test_dir_, &fake_clock_));

  SchemaProto schema;
  auto type_config = schema.add_types();
  type_config->set_schema_type("foo");

  ICING_EXPECT_OK(schema_store->SetSchema(schema));

  // Persisting shouldn't change anything
  ICING_EXPECT_OK(schema_store->PersistToDisk());

  ICING_ASSERT_OK_AND_ASSIGN(const SchemaProto* actual_schema,
                             schema_store->GetSchema());
  EXPECT_THAT(*actual_schema, EqualsProto(schema));

  // Modify the schema so that something different is persisted next time
  type_config = schema.add_types();
  type_config->set_schema_type("bar");
  ICING_EXPECT_OK(schema_store->SetSchema(schema));

  // Should also persist on destruction
  schema_store.reset();

  // And we get the same schema back on reinitialization
  ICING_ASSERT_OK_AND_ASSIGN(
      schema_store, SchemaStore::Create(&filesystem_, test_dir_, &fake_clock_));
  ICING_ASSERT_OK_AND_ASSIGN(actual_schema, schema_store->GetSchema());
  EXPECT_THAT(*actual_schema, EqualsProto(schema));
}

TEST_F(SchemaStoreTest, SchemaStoreStorageInfoProto) {
  ICING_ASSERT_OK_AND_ASSIGN(
      std::unique_ptr<SchemaStore> schema_store,
      SchemaStore::Create(&filesystem_, test_dir_, &fake_clock_));

  // Create a schema with two types: one simple type and one type that uses all
  // 16 sections.
  SchemaProto schema;
  auto type = schema.add_types();
  type->set_schema_type("email");
  PropertyConfigProto prop = CreateProperty(
      "subject", PropertyConfigProto::DataType::STRING,
      PropertyConfigProto::Cardinality::OPTIONAL, TermMatchType::EXACT_ONLY,
      StringIndexingConfig::TokenizerType::PLAIN);
  *type->add_properties() = prop;

  type = schema.add_types();
  type->set_schema_type("fullSectionsType");
  prop.set_property_name("prop0");
  *type->add_properties() = prop;
  prop.set_property_name("prop1");
  *type->add_properties() = prop;
  prop.set_property_name("prop2");
  *type->add_properties() = prop;
  prop.set_property_name("prop3");
  *type->add_properties() = prop;
  prop.set_property_name("prop4");
  *type->add_properties() = prop;
  prop.set_property_name("prop5");
  *type->add_properties() = prop;
  prop.set_property_name("prop6");
  *type->add_properties() = prop;
  prop.set_property_name("prop7");
  *type->add_properties() = prop;
  prop.set_property_name("prop8");
  *type->add_properties() = prop;
  prop.set_property_name("prop9");
  *type->add_properties() = prop;
  prop.set_property_name("prop10");
  *type->add_properties() = prop;
  prop.set_property_name("prop11");
  *type->add_properties() = prop;
  prop.set_property_name("prop12");
  *type->add_properties() = prop;
  prop.set_property_name("prop13");
  *type->add_properties() = prop;
  prop.set_property_name("prop14");
  *type->add_properties() = prop;
  prop.set_property_name("prop15");
  *type->add_properties() = prop;

  SchemaStore::SetSchemaResult result;
  result.success = true;
  EXPECT_THAT(schema_store->SetSchema(schema),
              IsOkAndHolds(EqualsSetSchemaResult(result)));

  SchemaStoreStorageInfoProto storage_info = schema_store->GetStorageInfo();
  EXPECT_THAT(storage_info.schema_store_size(), Ge(0));
  EXPECT_THAT(storage_info.num_schema_types(), Eq(2));
  EXPECT_THAT(storage_info.num_total_sections(), Eq(17));
  EXPECT_THAT(storage_info.num_schema_types_sections_exhausted(), Eq(1));
}

}  // namespace

}  // namespace lib
}  // namespace icing<|MERGE_RESOLUTION|>--- conflicted
+++ resolved
@@ -32,11 +32,7 @@
 #include "icing/testing/common-matchers.h"
 #include "icing/testing/fake-clock.h"
 #include "icing/testing/tmp-directory.h"
-<<<<<<< HEAD
-#include "icing/testing/fake-clock.h"
-=======
 #include "icing/util/crc32.h"
->>>>>>> 0b4a315c
 
 namespace icing {
 namespace lib {
@@ -74,20 +70,10 @@
 
     // Add an indexed property so we generate section metadata on it
     auto property = type->add_properties();
-<<<<<<< HEAD
-    property->set_property_name("subject");
-    property->set_data_type(PropertyConfigProto::DataType::STRING);
-    property->set_cardinality(PropertyConfigProto::Cardinality::OPTIONAL);
-    property->mutable_string_indexing_config()->set_term_match_type(
-        TermMatchType::EXACT_ONLY);
-    property->mutable_string_indexing_config()->set_tokenizer_type(
-        StringIndexingConfig::TokenizerType::PLAIN);
-=======
     *property = CreateProperty("subject", PropertyConfigProto::DataType::STRING,
                                PropertyConfigProto::Cardinality::OPTIONAL,
                                TermMatchType::EXACT_ONLY,
                                StringIndexingConfig::TokenizerType::PLAIN);
->>>>>>> 0b4a315c
   }
 
   void TearDown() override {
@@ -101,14 +87,9 @@
 };
 
 TEST_F(SchemaStoreTest, CreationWithNullPointerShouldFail) {
-<<<<<<< HEAD
-  EXPECT_THAT(SchemaStore::Create(/*filesystem=*/nullptr, test_dir_, &fake_clock_),
-              StatusIs(libtextclassifier3::StatusCode::FAILED_PRECONDITION));
-=======
   EXPECT_THAT(
       SchemaStore::Create(/*filesystem=*/nullptr, test_dir_, &fake_clock_),
       StatusIs(libtextclassifier3::StatusCode::FAILED_PRECONDITION));
->>>>>>> 0b4a315c
 }
 
 TEST_F(SchemaStoreTest, CorruptSchemaError) {
@@ -223,9 +204,6 @@
 }
 
 TEST_F(SchemaStoreTest, CreateNoPreviousSchemaOk) {
-<<<<<<< HEAD
-  EXPECT_THAT(SchemaStore::Create(&filesystem_, test_dir_, &fake_clock_), IsOk());
-=======
   ICING_ASSERT_OK_AND_ASSIGN(
       std::unique_ptr<SchemaStore> store,
       SchemaStore::Create(&filesystem_, test_dir_, &fake_clock_));
@@ -256,7 +234,6 @@
   // The apis to persist and checksum data should succeed.
   EXPECT_THAT(store->ComputeChecksum(), IsOkAndHolds(Crc32()));
   EXPECT_THAT(store->PersistToDisk(), IsOk());
->>>>>>> 0b4a315c
 }
 
 TEST_F(SchemaStoreTest, CreateWithPreviousSchemaOk) {
@@ -270,12 +247,8 @@
               IsOkAndHolds(EqualsSetSchemaResult(result)));
 
   schema_store.reset();
-<<<<<<< HEAD
-  EXPECT_THAT(SchemaStore::Create(&filesystem_, test_dir_, &fake_clock_), IsOk());
-=======
   EXPECT_THAT(SchemaStore::Create(&filesystem_, test_dir_, &fake_clock_),
               IsOk());
->>>>>>> 0b4a315c
 }
 
 TEST_F(SchemaStoreTest, MultipleCreateOk) {
