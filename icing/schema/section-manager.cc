// Copyright (C) 2019 Google LLC
//
// Licensed under the Apache License, Version 2.0 (the "License");
// you may not use this file except in compliance with the License.
// You may obtain a copy of the License at
//
//      http://www.apache.org/licenses/LICENSE-2.0
//
// Unless required by applicable law or agreed to in writing, software
// distributed under the License is distributed on an "AS IS" BASIS,
// WITHOUT WARRANTIES OR CONDITIONS OF ANY KIND, either express or implied.
// See the License for the specific language governing permissions and
// limitations under the License.

#include "icing/schema/section-manager.h"

#include <algorithm>
#include <cinttypes>
#include <cstddef>
#include <cstdint>
#include <iterator>
#include <memory>
#include <string>
#include <string_view>
#include <unordered_map>
#include <unordered_set>
#include <utility>
#include <vector>

#include "icing/text_classifier/lib3/utils/base/status.h"
#include "icing/text_classifier/lib3/utils/base/statusor.h"
#include "icing/absl_ports/canonical_errors.h"
#include "icing/absl_ports/str_cat.h"
#include "icing/legacy/core/icing-string-util.h"
#include "icing/proto/document.pb.h"
#include "icing/proto/schema.pb.h"
#include "icing/proto/term.pb.h"
#include "icing/schema/schema-util.h"
#include "icing/schema/section.h"
#include "icing/store/document-filter-data.h"
#include "icing/store/key-mapper.h"
#include "icing/util/status-macros.h"

namespace icing {
namespace lib {
namespace {

using TypeSectionMap =
    std::unordered_map<std::string, const std::vector<SectionMetadata>>;

// Helper function to concatenate a path and a property name
std::string ConcatenatePath(const std::string& path,
                            const std::string& next_property_name) {
  if (path.empty()) {
    return next_property_name;
  }
  return absl_ports::StrCat(path, kPropertySeparator, next_property_name);
}

libtextclassifier3::Status AssignSections(
    const SchemaTypeConfigProto& current_type_config,
    const std::string& current_section_path,
    const SchemaUtil::TypeConfigMap& type_config_map,
    std::vector<SectionMetadata>* metadata_list) {
  // Sorts properties by name's alphabetical order so that order doesn't affect
  // section assigning.
  auto sorted_properties = current_type_config.properties();
  std::sort(sorted_properties.pointer_begin(), sorted_properties.pointer_end(),
            [](const PropertyConfigProto* p1, const PropertyConfigProto* p2) {
              return p1->property_name() < p2->property_name();
            });
  for (const auto& property_config : sorted_properties) {
    if (property_config.data_type() ==
        PropertyConfigProto::DataType::DOCUMENT) {
      auto nested_type_config_iter =
          type_config_map.find(property_config.schema_type());
      if (nested_type_config_iter == type_config_map.end()) {
        // This should never happen because our schema should already be
        // validated by this point.
        return absl_ports::NotFoundError(absl_ports::StrCat(
            "Type config not found: ", property_config.schema_type()));
      }

      if (property_config.document_indexing_config()
              .index_nested_properties()) {
        // Assign any indexed sections recursively
        const SchemaTypeConfigProto& nested_type_config =
            nested_type_config_iter->second;
        ICING_RETURN_IF_ERROR(
            AssignSections(nested_type_config,
                           ConcatenatePath(current_section_path,
                                           property_config.property_name()),
                           type_config_map, metadata_list));
      }
    }

    // Only index strings currently.
    if (property_config.has_data_type() !=
            PropertyConfigProto::DataType::STRING ||
        property_config.string_indexing_config().term_match_type() ==
            TermMatchType::UNKNOWN) {
      // No need to create section for current property
      continue;
    }

    // Creates section metadata according to data type
    // Validates next section id, makes sure that section id is the same as
    // the list index so that we could find any section metadata by id in O(1)
    // later.
    auto new_section_id = static_cast<SectionId>(metadata_list->size());
    if (!IsSectionIdValid(new_section_id)) {
      // Max number of sections reached
      return absl_ports::OutOfRangeError(IcingStringUtil::StringPrintf(
          "Too many properties to be indexed, max number of properties "
          "allowed: %d",
          kMaxSectionId - kMinSectionId + 1));
    }

    // Creates section metadata from property config
    metadata_list->emplace_back(
        new_section_id,
        property_config.string_indexing_config().term_match_type(),
        property_config.string_indexing_config().tokenizer_type(),
        ConcatenatePath(current_section_path, property_config.property_name()));
  }
  return libtextclassifier3::Status::OK;
}

// Builds a vector of vectors that holds SectionMetadatas for all the schema
// types. The outer vector's index corresponds with a type's SchemaTypeId. The
// inner vector's index corresponds to the section's SectionId.
libtextclassifier3::StatusOr<std::vector<std::vector<SectionMetadata>>>
BuildSectionMetadataCache(const SchemaUtil::TypeConfigMap& type_config_map,
                          const KeyMapper<SchemaTypeId>& schema_type_mapper) {
  // Create our vector and reserve the number of schema types we have
  std::vector<std::vector<SectionMetadata>> section_metadata_cache(
      schema_type_mapper.num_keys());

  for (const auto& name_and_type : type_config_map) {
    // Assigns sections for each type config
    const std::string& type_config_name = name_and_type.first;
    const SchemaTypeConfigProto& type_config = name_and_type.second;
    std::vector<SectionMetadata> metadata_list;
    ICING_RETURN_IF_ERROR(AssignSections(type_config,
                                         /*current_section_path*/ "",
                                         type_config_map, &metadata_list));

    // Insert the section metadata list at the index of the type's SchemaTypeId
    ICING_ASSIGN_OR_RETURN(SchemaTypeId schema_type_id,
                           schema_type_mapper.Get(type_config_name));
    section_metadata_cache[schema_type_id] = std::move(metadata_list);
  }
  return section_metadata_cache;
}

// Helper function to get string content from a property. Repeated values are
// joined into one string. We only care about the STRING data type.
std::vector<std::string_view> GetStringPropertyContent(
    const PropertyProto& property) {
  std::vector<std::string_view> values;
  if (!property.string_values().empty()) {
    std::copy(property.string_values().begin(), property.string_values().end(),
              std::back_inserter(values));
  }
  return values;
}

}  // namespace

SectionManager::SectionManager(
    const KeyMapper<SchemaTypeId>* schema_type_mapper,
    std::vector<std::vector<SectionMetadata>>&& section_metadata_cache)
    : schema_type_mapper_(*schema_type_mapper),
      section_metadata_cache_(std::move(section_metadata_cache)) {}

libtextclassifier3::StatusOr<std::unique_ptr<SectionManager>>
SectionManager::Create(const SchemaUtil::TypeConfigMap& type_config_map,
                       const KeyMapper<SchemaTypeId>* schema_type_mapper) {
  ICING_RETURN_ERROR_IF_NULL(schema_type_mapper);

  ICING_ASSIGN_OR_RETURN(
      std::vector<std::vector<SectionMetadata>> section_metadata_cache,
      BuildSectionMetadataCache(type_config_map, *schema_type_mapper));
  return std::unique_ptr<SectionManager>(new SectionManager(
      schema_type_mapper, std::move(section_metadata_cache)));
}

libtextclassifier3::StatusOr<std::vector<std::string_view>>
SectionManager::GetStringSectionContent(const DocumentProto& document,
                                        std::string_view section_path) const {
  // Finds the first property name in section_path
  size_t separator_position = section_path.find(kPropertySeparator);
  std::string_view current_property_name =
      (separator_position == std::string::npos)
          ? section_path
          : section_path.substr(0, separator_position);

  // Tries to match the property name with the ones in document
  auto property_iterator =
      std::find_if(document.properties().begin(), document.properties().end(),
                   [current_property_name](const PropertyProto& property) {
                     return property.name() == current_property_name;
                   });

  if (property_iterator == document.properties().end()) {
    // Property name not found, it could be one of the following 2 cases:
    // 1. The property is optional and it's not in the document
    // 2. The property name is invalid
    return absl_ports::NotFoundError(absl_ports::StrCat(
        "Section path '", section_path, "' not found in document."));
  }

  if (separator_position == std::string::npos) {
    // Current property name is the last one in section path
    std::vector<std::string_view> content =
        GetStringPropertyContent(*property_iterator);
    if (content.empty()) {
      // The content of property is explicitly set to empty, we'll treat it as
      // NOT_FOUND because the index doesn't care about empty strings.
      return absl_ports::NotFoundError(absl_ports::StrCat(
          "Section path '", section_path, "' content was empty"));
    }
    return content;
  }

  // Gets section content recursively
  std::string_view sub_section_path =
      section_path.substr(separator_position + 1);
  std::vector<std::string_view> nested_document_content;
  for (const auto& nested_document : property_iterator->document_values()) {
    auto content_or =
        GetStringSectionContent(nested_document, sub_section_path);
    if (content_or.ok()) {
      std::vector<std::string_view> content =
          std::move(content_or).ValueOrDie();
      std::move(content.begin(), content.end(),
                std::back_inserter(nested_document_content));
    }
  }
  if (nested_document_content.empty()) {
    return absl_ports::NotFoundError(
        absl_ports::StrCat("Section path ", section_path,
                           " not found in type config ", document.schema()));
  }
  return nested_document_content;
}

libtextclassifier3::StatusOr<std::vector<std::string_view>>
SectionManager::GetStringSectionContent(const DocumentProto& document,
                                        SectionId section_id) const {
  if (!IsSectionIdValid(section_id)) {
    return absl_ports::InvalidArgumentError(IcingStringUtil::StringPrintf(
        "Section id %d is greater than the max value %d", section_id,
        kMaxSectionId));
  }
  ICING_ASSIGN_OR_RETURN(const std::vector<SectionMetadata>* metadata_list,
                         GetMetadataList(document.schema()));
  if (section_id >= metadata_list->size()) {
    return absl_ports::InvalidArgumentError(IcingStringUtil::StringPrintf(
        "Section with id %d doesn't exist in type config %s", section_id,
        document.schema().c_str()));
  }
  // The index of metadata list is the same as the section id, so we can use
  // section id as the index.
<<<<<<< HEAD
  return GetStringSectionContent(document, metadata_list[section_id].path);
=======
  return GetStringSectionContent(document, metadata_list->at(section_id).path);
>>>>>>> 0b4a315c
}

libtextclassifier3::StatusOr<const SectionMetadata*>
SectionManager::GetSectionMetadata(SchemaTypeId schema_type_id,
                                   SectionId section_id) const {
  if (!IsSectionIdValid(section_id)) {
    return absl_ports::InvalidArgumentError(IcingStringUtil::StringPrintf(
        "Section id %d is greater than the max value %d", section_id,
        kMaxSectionId));
  }
  const std::vector<SectionMetadata>& section_metadatas =
      section_metadata_cache_[schema_type_id];
  if (section_id >= section_metadatas.size()) {
    return absl_ports::InvalidArgumentError(IcingStringUtil::StringPrintf(
        "Section with id %d doesn't exist in type config with id %d",
        section_id, schema_type_id));
  }

  // The index of metadata list is the same as the section id, so we can use
  // section id as the index.
  return &section_metadatas[section_id];
}

libtextclassifier3::StatusOr<std::vector<Section>>
SectionManager::ExtractSections(const DocumentProto& document) const {
  ICING_ASSIGN_OR_RETURN(const std::vector<SectionMetadata>* metadata_list,
                         GetMetadataList(document.schema()));
  std::vector<Section> sections;
  for (const auto& section_metadata : *metadata_list) {
    auto section_content_or =
        GetStringSectionContent(document, section_metadata.path);
    // Adds to result vector if section is found in document
    if (section_content_or.ok()) {
      sections.emplace_back(SectionMetadata(section_metadata),
                            std::move(section_content_or).ValueOrDie());
    }
  }
  return sections;
}

libtextclassifier3::StatusOr<const std::vector<SectionMetadata>*>
SectionManager::GetMetadataList(const std::string& type_config_name) const {
  ICING_ASSIGN_OR_RETURN(SchemaTypeId schema_type_id,
                         schema_type_mapper_.Get(type_config_name));
  return &section_metadata_cache_.at(schema_type_id);
}

}  // namespace lib
}  // namespace icing<|MERGE_RESOLUTION|>--- conflicted
+++ resolved
@@ -262,11 +262,7 @@
   }
   // The index of metadata list is the same as the section id, so we can use
   // section id as the index.
-<<<<<<< HEAD
-  return GetStringSectionContent(document, metadata_list[section_id].path);
-=======
   return GetStringSectionContent(document, metadata_list->at(section_id).path);
->>>>>>> 0b4a315c
 }
 
 libtextclassifier3::StatusOr<const SectionMetadata*>
