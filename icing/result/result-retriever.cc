// Copyright (C) 2019 Google LLC
//
// Licensed under the Apache License, Version 2.0 (the "License");
// you may not use this file except in compliance with the License.
// You may obtain a copy of the License at
//
//      http://www.apache.org/licenses/LICENSE-2.0
//
// Unless required by applicable law or agreed to in writing, software
// distributed under the License is distributed on an "AS IS" BASIS,
// WITHOUT WARRANTIES OR CONDITIONS OF ANY KIND, either express or implied.
// See the License for the specific language governing permissions and
// limitations under the License.

#include "icing/result/result-retriever.h"

#include <string_view>
#include <utility>

#include "icing/text_classifier/lib3/utils/base/statusor.h"
#include "icing/proto/search.pb.h"
#include "icing/proto/term.pb.h"
#include "icing/result/page-result-state.h"
#include "icing/result/projection-tree.h"
#include "icing/result/snippet-context.h"
#include "icing/util/status-macros.h"

namespace icing {
namespace lib {

namespace {

<<<<<<< HEAD
void Project(
    const std::vector<ProjectionTree::Node>& projection_tree,
    google::protobuf::RepeatedPtrField<PropertyProto>* properties) {
=======
void Project(const std::vector<ProjectionTree::Node>& projection_tree,
             google::protobuf::RepeatedPtrField<PropertyProto>* properties) {
>>>>>>> 59c2caa3
  int num_kept = 0;
  for (int cur_pos = 0; cur_pos < properties->size(); ++cur_pos) {
    PropertyProto* prop = properties->Mutable(cur_pos);
    auto itr = std::find_if(projection_tree.begin(), projection_tree.end(),
                            [&prop](const ProjectionTree::Node& node) {
                              return node.name == prop->name();
                            });
    if (itr == projection_tree.end()) {
      // Property is not present in the projection tree. Just skip it.
      continue;
    }
    // This property should be kept.
    properties->SwapElements(num_kept, cur_pos);
    ++num_kept;
    if (itr->children.empty()) {
      // A field mask does refer to this property, but it has no children. So
      // we should take the entire property, with all of its
      // subproperties/values
      continue;
    }
    // The field mask refers to children of this property. Recurse through the
    // document values that this property holds and project the children
    // requested by this field mask.
    for (DocumentProto& subproperty : *(prop->mutable_document_values())) {
      Project(itr->children, subproperty.mutable_properties());
    }
  }
  properties->DeleteSubrange(num_kept, properties->size() - num_kept);
}

}  // namespace

libtextclassifier3::StatusOr<std::unique_ptr<ResultRetriever>>
ResultRetriever::Create(const DocumentStore* doc_store,
                        const SchemaStore* schema_store,
                        const LanguageSegmenter* language_segmenter,
                        const Normalizer* normalizer,
                        bool ignore_bad_document_ids) {
  ICING_RETURN_ERROR_IF_NULL(doc_store);
  ICING_RETURN_ERROR_IF_NULL(schema_store);
  ICING_RETURN_ERROR_IF_NULL(language_segmenter);

  ICING_ASSIGN_OR_RETURN(
      std::unique_ptr<SnippetRetriever> snippet_retriever,
      SnippetRetriever::Create(schema_store, language_segmenter, normalizer));

  return std::unique_ptr<ResultRetriever>(new ResultRetriever(
      doc_store, std::move(snippet_retriever), ignore_bad_document_ids));
}

libtextclassifier3::StatusOr<std::vector<SearchResultProto::ResultProto>>
ResultRetriever::RetrieveResults(
    const PageResultState& page_result_state) const {
  std::vector<SearchResultProto::ResultProto> search_results;
  search_results.reserve(page_result_state.scored_document_hits.size());

  const SnippetContext& snippet_context = page_result_state.snippet_context;
  // Calculates how many snippets to return for this page.
  int remaining_num_to_snippet = snippet_context.snippet_spec.num_to_snippet() -
                                 page_result_state.num_previously_returned;

  if (remaining_num_to_snippet < 0) {
    remaining_num_to_snippet = 0;
  }

  auto wildcard_projection_tree_itr =
      page_result_state.projection_tree_map.find(
          std::string(ProjectionTree::kSchemaTypeWildcard));
  for (const auto& scored_document_hit :
       page_result_state.scored_document_hits) {
    libtextclassifier3::StatusOr<DocumentProto> document_or =
        doc_store_.Get(scored_document_hit.document_id());

    if (!document_or.ok()) {
      // Internal errors from document store are IO errors, return directly.
      if (absl_ports::IsInternal(document_or.status())) {
        return document_or.status();
      }

      if (ignore_bad_document_ids_) {
        continue;
      } else {
        return document_or.status();
      }
    }

    // Apply projection
    auto itr = page_result_state.projection_tree_map.find(
        document_or.ValueOrDie().schema());

    if (itr != page_result_state.projection_tree_map.end()) {
      Project(itr->second.root().children,
              document_or.ValueOrDie().mutable_properties());
    } else if (wildcard_projection_tree_itr !=
               page_result_state.projection_tree_map.end()) {
      Project(wildcard_projection_tree_itr->second.root().children,
              document_or.ValueOrDie().mutable_properties());
    }

    SearchResultProto::ResultProto result;
    // Add the snippet if requested.
    if (snippet_context.snippet_spec.num_matches_per_property() > 0 &&
        remaining_num_to_snippet > search_results.size()) {
      SnippetProto snippet_proto = snippet_retriever_->RetrieveSnippet(
          snippet_context.query_terms, snippet_context.match_type,
          snippet_context.snippet_spec, document_or.ValueOrDie(),
          scored_document_hit.hit_section_id_mask());
      *result.mutable_snippet() = std::move(snippet_proto);
    }

    // Add the document, itself.
    *result.mutable_document() = std::move(document_or).ValueOrDie();
    search_results.push_back(std::move(result));
  }
  return search_results;
}

}  // namespace lib
}  // namespace icing<|MERGE_RESOLUTION|>--- conflicted
+++ resolved
@@ -30,14 +30,8 @@
 
 namespace {
 
-<<<<<<< HEAD
-void Project(
-    const std::vector<ProjectionTree::Node>& projection_tree,
-    google::protobuf::RepeatedPtrField<PropertyProto>* properties) {
-=======
 void Project(const std::vector<ProjectionTree::Node>& projection_tree,
              google::protobuf::RepeatedPtrField<PropertyProto>* properties) {
->>>>>>> 59c2caa3
   int num_kept = 0;
   for (int cur_pos = 0; cur_pos < properties->size(); ++cur_pos) {
     PropertyProto* prop = properties->Mutable(cur_pos);
