// Copyright (C) 2019 Google LLC
//
// Licensed under the Apache License, Version 2.0 (the "License");
// you may not use this file except in compliance with the License.
// You may obtain a copy of the License at
//
//      http://www.apache.org/licenses/LICENSE-2.0
//
// Unless required by applicable law or agreed to in writing, software
// distributed under the License is distributed on an "AS IS" BASIS,
// WITHOUT WARRANTIES OR CONDITIONS OF ANY KIND, either express or implied.
// See the License for the specific language governing permissions and
// limitations under the License.

#include <cstddef>
#include <cstdint>

#include "icing/text_classifier/lib3/utils/base/status.h"
#include "icing/text_classifier/lib3/utils/base/statusor.h"
#include "icing/document-builder.h"
#include "icing/helpers/icu/icu-data-file-helper.h"
#include "icing/icing-search-engine.h"
#include "icing/proto/document.pb.h"
#include "icing/proto/initialize.pb.h"
#include "icing/proto/scoring.pb.h"
#include "icing/schema-builder.h"
#include "icing/testing/test-data.h"
#include "icing/testing/tmp-directory.h"

namespace icing {
namespace lib {
namespace {

constexpr PropertyConfigProto_Cardinality_Code CARDINALITY_REQUIRED =
    PropertyConfigProto_Cardinality_Code_REQUIRED;

constexpr StringIndexingConfig_TokenizerType_Code TOKENIZER_PLAIN =
    StringIndexingConfig_TokenizerType_Code_PLAIN;

constexpr TermMatchType_Code MATCH_PREFIX = TermMatchType_Code_PREFIX;

IcingSearchEngineOptions Setup() {
  IcingSearchEngineOptions icing_options;
  icing_options.set_base_dir(GetTestTempDir() + "/icing");
  return icing_options;
}

<<<<<<< HEAD
SchemaProto SetTypes() {
  SchemaProto schema;
  SchemaTypeConfigProto* type = schema.add_types();
  type->set_schema_type("Message");
  PropertyConfigProto* body = type->add_properties();
  body->set_property_name("body");
  body->set_data_type(PropertyConfigProto::DataType::STRING);
  body->set_cardinality(PropertyConfigProto::Cardinality::REQUIRED);
  body->mutable_string_indexing_config()->set_term_match_type(
      TermMatchType::PREFIX);
  body->mutable_string_indexing_config()->set_tokenizer_type(
      StringIndexingConfig::TokenizerType::PLAIN);
  return schema;
}

=======
>>>>>>> 0b4a315c
DocumentProto MakeDocument(const uint8_t* data, size_t size) {
  // TODO (sidchhabra): Added more optimized fuzzing techniques.
  DocumentProto document;
  std::string string_prop(reinterpret_cast<const char*>(data), size);
  return DocumentBuilder()
      .SetKey("namespace", "uri1")
      .SetSchema("Message")
      .AddStringProperty("body", string_prop)
      .Build();
}

SearchSpecProto SetSearchSpec(const uint8_t* data, size_t size) {
  SearchSpecProto search_spec;
  search_spec.set_term_match_type(TermMatchType::PREFIX);
  // TODO (sidchhabra): Added more optimized fuzzing techniques.
  std::string query_string(reinterpret_cast<const char*>(data), size);
  search_spec.set_query(query_string);
  return search_spec;
}

extern "C" int LLVMFuzzerTestOneInput(const uint8_t* data, size_t size) {
  // Initialize
  IcingSearchEngineOptions icing_options = Setup();
  std::string icu_data_file_path = GetTestFilePath("icing/icu.dat");
  if (!icu_data_file_helper::SetUpICUDataFile(icu_data_file_path).ok()) {
    return 1;
  }
  IcingSearchEngine icing(icing_options);
  const Filesystem filesystem_;
  // TODO (b/145758378): Deleting directory should not be required.
  filesystem_.DeleteDirectoryRecursively(icing_options.base_dir().c_str());
  icing.Initialize();

  SchemaProto schema_proto =
      SchemaBuilder()
          .AddType(SchemaTypeConfigBuilder().SetType("Message").AddProperty(
              PropertyConfigBuilder()
                  .SetName("body")
                  .SetDataTypeString(MATCH_PREFIX, TOKENIZER_PLAIN)
                  .SetCardinality(CARDINALITY_REQUIRED)))
          .Build();
  icing.SetSchema(schema_proto);

  // Index
  DocumentProto document = MakeDocument(data, size);
  icing.Put(document);

  // Query
  SearchSpecProto search_spec = SetSearchSpec(data, size);
  ScoringSpecProto scoring_spec;
  scoring_spec.set_rank_by(ScoringSpecProto::RankingStrategy::DOCUMENT_SCORE);
  ResultSpecProto result_spec;
  libtextclassifier3::StatusOr<SearchResultProto> result =
      icing.Search(search_spec, scoring_spec, result_spec);
  return 0;
}

}  // namespace
}  // namespace lib
}  // namespace icing<|MERGE_RESOLUTION|>--- conflicted
+++ resolved
@@ -45,24 +45,6 @@
   return icing_options;
 }
 
-<<<<<<< HEAD
-SchemaProto SetTypes() {
-  SchemaProto schema;
-  SchemaTypeConfigProto* type = schema.add_types();
-  type->set_schema_type("Message");
-  PropertyConfigProto* body = type->add_properties();
-  body->set_property_name("body");
-  body->set_data_type(PropertyConfigProto::DataType::STRING);
-  body->set_cardinality(PropertyConfigProto::Cardinality::REQUIRED);
-  body->mutable_string_indexing_config()->set_term_match_type(
-      TermMatchType::PREFIX);
-  body->mutable_string_indexing_config()->set_tokenizer_type(
-      StringIndexingConfig::TokenizerType::PLAIN);
-  return schema;
-}
-
-=======
->>>>>>> 0b4a315c
 DocumentProto MakeDocument(const uint8_t* data, size_t size) {
   // TODO (sidchhabra): Added more optimized fuzzing techniques.
   DocumentProto document;
