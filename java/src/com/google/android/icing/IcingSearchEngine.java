--- conflicted
+++ resolved
@@ -38,6 +38,7 @@
 import com.google.android.icing.proto.SearchSpecProto;
 import com.google.android.icing.proto.SetSchemaResultProto;
 import com.google.android.icing.proto.StatusProto;
+import com.google.protobuf.ExtensionRegistryLite;
 import com.google.protobuf.InvalidProtocolBufferException;
 
 /** Java wrapper to access native APIs in external/icing/icing/icing-search-engine.h */
@@ -74,11 +75,7 @@
     }
 
     try {
-<<<<<<< HEAD
-      return InitializeResultProto.parseFrom(initializeResultBytes);
-=======
       return InitializeResultProto.parseFrom(initializeResultBytes, EXTENSION_REGISTRY_LITE);
->>>>>>> c994b6ea
     } catch (InvalidProtocolBufferException e) {
       Log.e(TAG, "Error parsing InitializeResultProto.", e);
       return InitializeResultProto.newBuilder()
@@ -105,11 +102,7 @@
     }
 
     try {
-<<<<<<< HEAD
-      return SetSchemaResultProto.parseFrom(setSchemaResultBytes);
-=======
       return SetSchemaResultProto.parseFrom(setSchemaResultBytes, EXTENSION_REGISTRY_LITE);
->>>>>>> c994b6ea
     } catch (InvalidProtocolBufferException e) {
       Log.e(TAG, "Error parsing SetSchemaResultProto.", e);
       return SetSchemaResultProto.newBuilder()
@@ -129,11 +122,7 @@
     }
 
     try {
-<<<<<<< HEAD
-      return GetSchemaResultProto.parseFrom(getSchemaResultBytes);
-=======
       return GetSchemaResultProto.parseFrom(getSchemaResultBytes, EXTENSION_REGISTRY_LITE);
->>>>>>> c994b6ea
     } catch (InvalidProtocolBufferException e) {
       Log.e(TAG, "Error parsing GetSchemaResultProto.", e);
       return GetSchemaResultProto.newBuilder()
@@ -153,11 +142,7 @@
     }
 
     try {
-<<<<<<< HEAD
-      return GetSchemaTypeResultProto.parseFrom(getSchemaTypeResultBytes);
-=======
       return GetSchemaTypeResultProto.parseFrom(getSchemaTypeResultBytes, EXTENSION_REGISTRY_LITE);
->>>>>>> c994b6ea
     } catch (InvalidProtocolBufferException e) {
       Log.e(TAG, "Error parsing GetSchemaTypeResultProto.", e);
       return GetSchemaTypeResultProto.newBuilder()
@@ -177,11 +162,7 @@
     }
 
     try {
-<<<<<<< HEAD
-      return PutResultProto.parseFrom(putResultBytes);
-=======
       return PutResultProto.parseFrom(putResultBytes, EXTENSION_REGISTRY_LITE);
->>>>>>> c994b6ea
     } catch (InvalidProtocolBufferException e) {
       Log.e(TAG, "Error parsing PutResultProto.", e);
       return PutResultProto.newBuilder()
@@ -201,11 +182,7 @@
     }
 
     try {
-<<<<<<< HEAD
-      return GetResultProto.parseFrom(getResultBytes);
-=======
       return GetResultProto.parseFrom(getResultBytes, EXTENSION_REGISTRY_LITE);
->>>>>>> c994b6ea
     } catch (InvalidProtocolBufferException e) {
       Log.e(TAG, "Error parsing GetResultProto.", e);
       return GetResultProto.newBuilder()
@@ -254,11 +231,7 @@
     }
 
     try {
-<<<<<<< HEAD
-      return SearchResultProto.parseFrom(searchResultBytes);
-=======
       return SearchResultProto.parseFrom(searchResultBytes, EXTENSION_REGISTRY_LITE);
->>>>>>> c994b6ea
     } catch (InvalidProtocolBufferException e) {
       Log.e(TAG, "Error parsing SearchResultProto.", e);
       return SearchResultProto.newBuilder()
@@ -278,11 +251,7 @@
     }
 
     try {
-<<<<<<< HEAD
-      return DeleteResultProto.parseFrom(deleteResultBytes);
-=======
       return DeleteResultProto.parseFrom(deleteResultBytes, EXTENSION_REGISTRY_LITE);
->>>>>>> c994b6ea
     } catch (InvalidProtocolBufferException e) {
       Log.e(TAG, "Error parsing DeleteResultProto.", e);
       return DeleteResultProto.newBuilder()
@@ -302,12 +271,8 @@
     }
 
     try {
-<<<<<<< HEAD
-      return DeleteByNamespaceResultProto.parseFrom(deleteByNamespaceResultBytes);
-=======
       return DeleteByNamespaceResultProto.parseFrom(
           deleteByNamespaceResultBytes, EXTENSION_REGISTRY_LITE);
->>>>>>> c994b6ea
     } catch (InvalidProtocolBufferException e) {
       Log.e(TAG, "Error parsing DeleteByNamespaceResultProto.", e);
       return DeleteByNamespaceResultProto.newBuilder()
@@ -327,12 +292,8 @@
     }
 
     try {
-<<<<<<< HEAD
-      return DeleteBySchemaTypeResultProto.parseFrom(deleteBySchemaTypeResultBytes);
-=======
       return DeleteBySchemaTypeResultProto.parseFrom(
           deleteBySchemaTypeResultBytes, EXTENSION_REGISTRY_LITE);
->>>>>>> c994b6ea
     } catch (InvalidProtocolBufferException e) {
       Log.e(TAG, "Error parsing DeleteBySchemaTypeResultProto.", e);
       return DeleteBySchemaTypeResultProto.newBuilder()
@@ -352,11 +313,7 @@
     }
 
     try {
-<<<<<<< HEAD
-      return PersistToDiskResultProto.parseFrom(persistToDiskResultBytes);
-=======
       return PersistToDiskResultProto.parseFrom(persistToDiskResultBytes, EXTENSION_REGISTRY_LITE);
->>>>>>> c994b6ea
     } catch (InvalidProtocolBufferException e) {
       Log.e(TAG, "Error parsing PersistToDiskResultProto.", e);
       return PersistToDiskResultProto.newBuilder()
@@ -376,11 +333,7 @@
     }
 
     try {
-<<<<<<< HEAD
-      return OptimizeResultProto.parseFrom(optimizeResultBytes);
-=======
       return OptimizeResultProto.parseFrom(optimizeResultBytes, EXTENSION_REGISTRY_LITE);
->>>>>>> c994b6ea
     } catch (InvalidProtocolBufferException e) {
       Log.e(TAG, "Error parsing OptimizeResultProto.", e);
       return OptimizeResultProto.newBuilder()
@@ -400,12 +353,8 @@
     }
 
     try {
-<<<<<<< HEAD
-      return GetOptimizeInfoResultProto.parseFrom(getOptimizeInfoResultBytes);
-=======
       return GetOptimizeInfoResultProto.parseFrom(
           getOptimizeInfoResultBytes, EXTENSION_REGISTRY_LITE);
->>>>>>> c994b6ea
     } catch (InvalidProtocolBufferException e) {
       Log.e(TAG, "Error parsing GetOptimizeInfoResultProto.", e);
       return GetOptimizeInfoResultProto.newBuilder()
@@ -425,11 +374,7 @@
     }
 
     try {
-<<<<<<< HEAD
-      return ResetResultProto.parseFrom(resetResultBytes);
-=======
       return ResetResultProto.parseFrom(resetResultBytes, EXTENSION_REGISTRY_LITE);
->>>>>>> c994b6ea
     } catch (InvalidProtocolBufferException e) {
       Log.e(TAG, "Error parsing ResetResultProto.", e);
       return ResetResultProto.newBuilder()
